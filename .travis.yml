language: cpp
sudo: required

env:
  global:
    # limit parallel threads (default is 32!)
    - OMP_NUM_THREADS=4
    - STXXL_TMPDIR=/dev/shm

matrix:
  # gcc-5 builds
  include:
    - env: CMAKE_CC="gcc-5" CMAKE_CXX="g++-5" CMAKE_FLAGS=""     CMAKE_ARGS="-DCMAKE_BUILD_TYPE=RelWithAssert   -DUSE_OPENMP=ON   -DUSE_GNU_PARALLEL=OFF"
      addons: &gcc5
        apt:
          sources:
            - ubuntu-toolchain-r-test
          packages:
            - g++-5
    - env: CMAKE_CC="gcc-5" CMAKE_CXX="g++-5" CMAKE_FLAGS=""     CMAKE_ARGS="-DCMAKE_BUILD_TYPE=RelWithAssert   -DUSE_OPENMP=ON   -DUSE_GNU_PARALLEL=ON"
      addons: *gcc5
    - env: CMAKE_CC="gcc-5" CMAKE_CXX="g++-5" CMAKE_FLAGS=""     CMAKE_ARGS="-DCMAKE_BUILD_TYPE=Release -DUSE_OPENMP=ON   -DUSE_GNU_PARALLEL=OFF"
      addons: *gcc5
    - env: CMAKE_CC="gcc-5" CMAKE_CXX="g++-5" CMAKE_FLAGS=""     CMAKE_ARGS="-DCMAKE_BUILD_TYPE=Release -DUSE_OPENMP=ON   -DUSE_GNU_PARALLEL=ON"
      addons: *gcc5
      # one 32-bit build
<<<<<<< HEAD
    - env: CMAKE_CC="gcc-5"     CMAKE_CXX="g++-5"     CMAKE_FLAGS="-m32" CMAKE_ARGS="-DCMAKE_BUILD_TYPE=RelWithAssert   -DUSE_GNU_PARALLEL=OFF" USE_BOOST=OFF
=======
    - env: CMAKE_CC="gcc-4.8"     CMAKE_CXX="g++-4.8"     CMAKE_FLAGS="-m32" CMAKE_ARGS="-DCMAKE_BUILD_TYPE=RelWithAssert   -DUSE_GNU_PARALLEL=OFF"
>>>>>>> bd32dd5d
      addons:
        apt:
          sources:
            - ubuntu-toolchain-r-test
          packages:
            - g++-5-multilib
            - linux-libc-dev:i386
      # clang build
    - env: CMAKE_CC="clang-3.9"   CMAKE_CXX="clang++-3.9" CMAKE_FLAGS="" CMAKE_ARGS="-DCMAKE_BUILD_TYPE=RelWithAssert -DUSE_GNU_PARALLEL=OFF"
      addons:
        apt:
          sources:
            - ubuntu-toolchain-r-test
            - llvm-toolchain-precise-3.9
          packages:
            - clang-3.9

before_script:
  # run on ramdisk
  - echo "disk=/dev/shm/stxxl.###.tmp,2G,syscall unlink" > ~/.stxxl
  - df -h

  - mkdir build
  - cd build
  - cmake -DCMAKE_C_COMPILER=$CMAKE_CC -DCMAKE_CXX_COMPILER=$CMAKE_CXX
    -DSTXXL_BUILD_TESTS=ON -DSTXXL_TRY_COMPILE_HEADERS=ON
    $CMAKE_ARGS ../
    -DCMAKE_C_FLAGS="$CMAKE_FLAGS" -DCMAKE_CXX_FLAGS="$CMAKE_FLAGS"
    #-DCMAKE_C_FLAGS="-Wconversion $CMAKE_FLAGS" -DCMAKE_CXX_FLAGS="-Wconversion $CMAKE_FLAGS"

script:
  - make -j2 && ./tools/stxxl_tool info && ctest -V<|MERGE_RESOLUTION|>--- conflicted
+++ resolved
@@ -24,11 +24,7 @@
     - env: CMAKE_CC="gcc-5" CMAKE_CXX="g++-5" CMAKE_FLAGS=""     CMAKE_ARGS="-DCMAKE_BUILD_TYPE=Release -DUSE_OPENMP=ON   -DUSE_GNU_PARALLEL=ON"
       addons: *gcc5
       # one 32-bit build
-<<<<<<< HEAD
-    - env: CMAKE_CC="gcc-5"     CMAKE_CXX="g++-5"     CMAKE_FLAGS="-m32" CMAKE_ARGS="-DCMAKE_BUILD_TYPE=RelWithAssert   -DUSE_GNU_PARALLEL=OFF" USE_BOOST=OFF
-=======
-    - env: CMAKE_CC="gcc-4.8"     CMAKE_CXX="g++-4.8"     CMAKE_FLAGS="-m32" CMAKE_ARGS="-DCMAKE_BUILD_TYPE=RelWithAssert   -DUSE_GNU_PARALLEL=OFF"
->>>>>>> bd32dd5d
+    - env: CMAKE_CC="gcc-5"     CMAKE_CXX="g++-5"     CMAKE_FLAGS="-m32" CMAKE_ARGS="-DCMAKE_BUILD_TYPE=RelWithAssert   -DUSE_GNU_PARALLEL=OFF"
       addons:
         apt:
           sources:
