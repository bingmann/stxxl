/***************************************************************************
 *  include/stxxl/bits/algo/losertree.h
 *
 *  Part of the STXXL. See http://stxxl.org
 *
 *  Copyright (C) 1999 Peter Sanders <sanders@mpi-sb.mpg.de>
 *  Copyright (C) 2002 Roman Dementiev <dementiev@mpi-sb.mpg.de>
 *  Copyright (C) 2009 Andreas Beckmann <beckmann@cs.uni-frankfurt.de>
 *
 *  Distributed under the Boost Software License, Version 1.0.
 *  (See accompanying file LICENSE_1_0.txt or copy at
 *  http://www.boost.org/LICENSE_1_0.txt)
 **************************************************************************/

#ifndef STXXL_ALGO_LOSERTREE_HEADER
#define STXXL_ALGO_LOSERTREE_HEADER

#include <foxxll/common/types.hpp>
#include <foxxll/common/utils.hpp>
#include <stxxl/bits/verbose.h>
#include <stxxl/types>

#include <algorithm>

namespace stxxl {

using int_type = int_type;

template <typename RunCursorType,
          typename RunCursorCmpType>
class loser_tree
{
    int logK;
    size_t k;
    size_t* entry;
    RunCursorType* current;
    RunCursorCmpType cmp;

    size_t init_winner(size_t root)
    {
        if (root >= k)
        {
            return root - k;
        }
        else
        {
            size_t left = init_winner(2 * root);
            size_t right = init_winner(2 * root + 1);
            if (cmp(current[left], current[right]))
            {
                entry[root] = right;
                return left;
            }
            else
            {
                entry[root] = left;
                return right;
            }
        }
    }

public:
    using prefetcher_type = typename RunCursorType::prefetcher_type;
    using value_type = typename RunCursorType::value_type;

    loser_tree(
        prefetcher_type* p,
        size_t nruns,
        RunCursorCmpType c)
        : cmp(c)
    {
<<<<<<< HEAD
        int_type i;
        logK = foxxll::ilog2_ceil(nruns);
        int_type kReg = k = (int_type(1) << logK);
=======
        size_t i;
        logK = ilog2_ceil(nruns);
        size_t kReg = k = size_t(1) << logK;
>>>>>>> 3f8cdd80

        STXXL_VERBOSE2("loser_tree: logK=" << logK << " nruns=" << nruns << " K=" << kReg);

#ifdef STXXL_SORT_SINGLE_PREFETCHER
        current = new RunCursorType[kReg];
        RunCursorType::set_prefetcher(p);
#else
        current = new RunCursorType[kReg];
        for (i = 0; i < kReg; ++i)
            current[i].prefetcher() = p;
#endif
        entry = new size_t[(kReg << 1)];
        // init cursors
        for (i = 0; i < nruns; ++i)
        {
            current[i].buffer = p->pull_block();
            //current[i].pos = 0; // done in constructor
            entry[kReg + i] = i;
        }

        for (i = nruns; i < kReg; ++i)
        {
            current[i].make_inf();
            entry[kReg + i] = i;
        }

        entry[0] = init_winner(1);
    }

    //! non-copyable: delete copy-constructor
    loser_tree(const loser_tree&) = delete;
    //! non-copyable: delete assignment operator
    loser_tree& operator = (const loser_tree&) = delete;

    ~loser_tree()
    {
        delete[] current;
        delete[] entry;
    }

    void swap(loser_tree& obj)
    {
        std::swap(logK, obj.logK);
        std::swap(k, obj.k);
        std::swap(entry, obj.entry);
        std::swap(current, obj.current);
        std::swap(cmp, obj.cmp);
    }

private:
    template <int LogK>
    void multi_merge_unrolled(value_type* out_first, value_type* out_last)
    {
        RunCursorType* currentE, * winnerE;
        size_t* regEntry = entry;
        size_t winnerIndex = regEntry[0];

        while (LIKELY(out_first != out_last))
        {
            winnerE = current + winnerIndex;
            *(out_first) = winnerE->current();
            ++out_first;

            ++(*winnerE);

#define TreeStep(L)                                                                                              \
    if (LogK >= L)                                                                                               \
    {                                                                                                            \
        currentE = current +                                                                                     \
                   regEntry[(winnerIndex + (1 << LogK)) >> (((int(LogK - L) + 1) >= 0) ? ((LogK - L) + 1) : 0)]; \
        if (cmp(*currentE, *winnerE))                                                                            \
        {                                                                                                        \
            std::swap(regEntry[(winnerIndex + (1 << LogK))                                                       \
                               >> (((int(LogK - L) + 1) >= 0) ? ((LogK - L) + 1) : 0)], winnerIndex);            \
            winnerE = currentE;                                                                                  \
        }                                                                                                        \
    }

            TreeStep(10);
            TreeStep(9);
            TreeStep(8);
            TreeStep(7);
            TreeStep(6);
            TreeStep(5);
            TreeStep(4);
            TreeStep(3);
            TreeStep(2);
            TreeStep(1);

#undef TreeStep
        }

        regEntry[0] = winnerIndex;
    }

    void multi_merge_unrolled_0(value_type* out_first, value_type* out_last)
    {
        while (LIKELY(out_first != out_last))
        {
            *out_first = current->current();
            ++out_first;
            ++(*current);
        }
    }

    void multi_merge_k(value_type* out_first, value_type* out_last)
    {
        RunCursorType* currentE, * winnerE;
        size_t kReg = k;
        size_t winnerIndex = entry[0];

        while (LIKELY(out_first != out_last))
        {
            winnerE = current + winnerIndex;
            *(out_first) = winnerE->current();
            ++out_first;

            ++(*winnerE);

            for (size_t i = (winnerIndex + kReg) >> 1; i > 0; i >>= 1)
            {
                currentE = current + entry[i];

                if (cmp(*currentE, *winnerE))
                {
                    std::swap(entry[i], winnerIndex);
                    winnerE = currentE;
                }
            }
        }

        entry[0] = winnerIndex;
    }

public:
    void multi_merge(value_type* out_first, value_type* out_last)
    {
        switch (logK)
        {
        case 0:
            multi_merge_unrolled_0(out_first, out_last);
            break;
        case 1:
            multi_merge_unrolled<1>(out_first, out_last);
            break;
        case 2:
            multi_merge_unrolled<2>(out_first, out_last);
            break;
        case 3:
            multi_merge_unrolled<3>(out_first, out_last);
            break;
        case 4:
            multi_merge_unrolled<4>(out_first, out_last);
            break;
        case 5:
            multi_merge_unrolled<5>(out_first, out_last);
            break;
        case 6:
            multi_merge_unrolled<6>(out_first, out_last);
            break;
        case 7:
            multi_merge_unrolled<7>(out_first, out_last);
            break;
        case 8:
            multi_merge_unrolled<8>(out_first, out_last);
            break;
        case 9:
            multi_merge_unrolled<9>(out_first, out_last);
            break;
        case 10:
            multi_merge_unrolled<10>(out_first, out_last);
            break;
        default:
            multi_merge_k(out_first, out_last);
            break;
        }
    }
};

} // namespace stxxl

namespace std {

template <typename RunCursorType,
          typename RunCursorCmpType>
void swap(stxxl::loser_tree<RunCursorType, RunCursorCmpType>& a,
          stxxl::loser_tree<RunCursorType, RunCursorCmpType>& b)
{
    a.swap(b);
}

} // namespace std

#endif // !STXXL_ALGO_LOSERTREE_HEADER
// vim: et:ts=4:sw=4<|MERGE_RESOLUTION|>--- conflicted
+++ resolved
@@ -69,15 +69,9 @@
         RunCursorCmpType c)
         : cmp(c)
     {
-<<<<<<< HEAD
-        int_type i;
+        size_t i;
         logK = foxxll::ilog2_ceil(nruns);
-        int_type kReg = k = (int_type(1) << logK);
-=======
-        size_t i;
-        logK = ilog2_ceil(nruns);
         size_t kReg = k = size_t(1) << logK;
->>>>>>> 3f8cdd80
 
         STXXL_VERBOSE2("loser_tree: logK=" << logK << " nruns=" << nruns << " K=" << kReg);
 
