--- conflicted
+++ resolved
@@ -703,13 +703,8 @@
         return m_blocks[block_index]->elem[local_index];
     }
 
-<<<<<<< HEAD
-    //! Pushes \<record> at the end of the array
-    void operator << (const ValueType& record)
-=======
     //! Pushes the value at the end of the array
     void push_back(const ValueType& value)
->>>>>>> 0302958a
     {
         assert(m_write_phase);
         assert(m_size < m_capacity);
@@ -770,15 +765,8 @@
         }
     }
 
-<<<<<<< HEAD
-    //! Removes the first n elements from the array (first block).  Loads the
-    //! next block if the current one has run empty.  Make shure there are at
-    //! least n elements left in the first block.
-    void remove_first_n_elements(size_t n)
-=======
     //! Writes the data from the write buffer to EM, if necessary.
     void flush_write_buffer()
->>>>>>> 0302958a
     {
         const size_t size = m_end_index - m_index;
         const size_t block_index = m_index / block_size;
@@ -2349,13 +2337,8 @@
             a.request_write_buffer(output_size);
 
 #if STXXL_PARALLEL
-<<<<<<< HEAD
             parallel::sw_multiway_merge(sequences.begin(), sequences.end(),
-                                        merge_buffer.begin(), m_inv_compare, output_size);
-=======
-            parallel::multiway_merge(sequences.begin(), sequences.end(),
-                                     a.begin(), m_inv_compare, output_size);
->>>>>>> 0302958a
+                                        a.begin(), m_inv_compare, output_size);
 #else
             // TODO
 #endif
@@ -2899,13 +2882,8 @@
         a.request_write_buffer(size);
 
 #if STXXL_PARALLEL
-<<<<<<< HEAD
         parallel::sw_multiway_merge(sequences.begin(), sequences.end(),
-                                    write_buffer.begin(), m_inv_compare, size);
-=======
-        parallel::multiway_merge(sequences.begin(), sequences.end(),
-                                 a.begin(), m_inv_compare, size);
->>>>>>> 0302958a
+                                    a.begin(), m_inv_compare, size);
 #else
         // TODO
 #endif
@@ -2969,13 +2947,8 @@
         a.request_write_buffer(size);
 
 #if STXXL_PARALLEL
-<<<<<<< HEAD
         parallel::sw_multiway_merge(sequences.begin(), sequences.end(),
-                                    write_buffer.begin(), m_inv_compare, size);
-=======
-        parallel::multiway_merge(sequences.begin(), sequences.end(),
-                                 a.begin(), m_inv_compare, size);
->>>>>>> 0302958a
+                                    a.begin(), m_inv_compare, size);
 #else
         // TODO
 #endif
