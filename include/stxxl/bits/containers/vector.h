--- conflicted
+++ resolved
@@ -90,18 +90,13 @@
         this->offset = offset;
         pos = block2 * modulo12 + block1 * modulo1 + offset;
     }
-<<<<<<< HEAD
 
     double_blocked_index& operator = (size_type pos)
-=======
-    
-    double_blocked_index & operator = (size_type pos)
->>>>>>> 88aed5e8
     {
         set(pos);
         return *this;
     }
-    
+
     //pre-increment operator
     double_blocked_index& operator ++ ()
     {
@@ -285,7 +280,7 @@
     friend class const_vector_iterator<ValueType, AllocStr, SizeType, DiffType, BlockSize, PagerType, PageSize>;
 
 public:
-    //! @name Types
+    //! \name Types
     //! \{
 
     typedef self_type iterator;
@@ -557,7 +552,7 @@
     friend class vector_iterator<ValueType, AllocStr, SizeType, DiffType, BlockSize, PagerType, PageSize>;
 
 public:
-    //! @name Types
+    //! \name Types
     //! \{
 
     typedef self_type const_iterator;
@@ -940,13 +935,10 @@
     }
 
 public:
-<<<<<<< HEAD
+    //! \name Constructors/Destructors
+    //! \{
+
     //! Constructs external vector with n elements.
-=======
-    /** @name Constructors/Destructors */
-    ///@{
-    //! \brief Constructs external vector with n elements.
->>>>>>> 88aed5e8
     //!
     //! \param n Number of elements.
     //! \param npages Number of cached pages.
@@ -976,16 +968,14 @@
 
         m_bm->new_blocks(m_alloc_strategy, m_bids.begin(), m_bids.end(), 0);
     }
-    ///@}
-
-<<<<<<< HEAD
+
+    //! \}
+
+    //! \name Modifier
+    //! \{
+
+    //! swap content
     void swap(vector& obj)
-=======
-    /** @name Modifiers*/
-    ///@{ 
-    //! swap content
-    void swap(vector & obj)
->>>>>>> 88aed5e8
     {
         std::swap(m_alloc_strategy, obj.m_alloc_strategy);
         std::swap(m_size, obj.m_size);
@@ -999,14 +989,13 @@
         std::swap(m_from, obj.m_from);
         std::swap(m_exported, obj.m_exported);
     }
-    ///@}
-
-<<<<<<< HEAD
+
+    //! \}
+
+    //! \name Miscellaneous
+    //! \{
+
     //! Allocate page cache, must be called to allow access to elements.
-=======
-    /** @name Miscellaneous */
-    ///@{
->>>>>>> 88aed5e8
     void allocate_page_cache() const
     {
         //  numpages() might be zero
@@ -1036,10 +1025,7 @@
     {
         return (!m_size);
     }
-    ///@}
-    
-    /** @name Capacity */
-    ///@{
+
     //! Return the number of elelemtsn for which \a external memory has been
     //! allocated. capacity() is always greator than or equal to size().
     size_type capacity() const
@@ -1051,7 +1037,7 @@
     {
         return size_type(m_bids.size()) * block_type::raw_size;
     }
-   
+
     /*! \brief Reserves at least n elements in external memory.
      *
      * If n is less than or equal to capacity(), this call has no
@@ -1092,24 +1078,17 @@
             m_from->set_size(offset);
         }
     }
-<<<<<<< HEAD
 
     //! Resize vector contents to n items.
     //! \warning this will not call the constructor of objects in external memory!
-=======
-    
->>>>>>> 88aed5e8
     void resize(size_type n)
     {
         _resize(n);
     }
-<<<<<<< HEAD
 
     //! Resize vector contents to n items, and allow the allocated external
     //! memory to shrink. Internal memory allocation remains unchanged.
     //! \warning this will not call the constructor of objects in external memory!
-=======
->>>>>>> 88aed5e8
     void resize(size_type n, bool shrink_capacity)
     {
         if (shrink_capacity)
@@ -1117,13 +1096,9 @@
         else
             _resize(n);
     }
-<<<<<<< HEAD
 
     //! \}
 
-=======
-    ///@}
->>>>>>> 88aed5e8
 private:
     //! Resize vector, only allow capacity growth.
     void _resize(size_type n)
@@ -1183,14 +1158,11 @@
     }
 
 public:
-<<<<<<< HEAD
+    //! \name Modifiers
+    //! \{
+
     //! Erases all of the elements and deallocates all external memory that is
     //! occupied.
-=======
-    /** @name Modifiers */
-    ///@{
-    //! Erases all of the elements and deallocates all external memory that is occupied.
->>>>>>> 88aed5e8
     void clear()
     {
         m_size = 0;
@@ -1206,14 +1178,10 @@
         for (unsigned_type i = 0; i < numpages(); ++i)
             m_free_slots.push(i);
     }
-<<<<<<< HEAD
 
     //! \name Front and Back Access
     //! \{
 
-=======
-    
->>>>>>> 88aed5e8
     //! Append a new element at the end.
     void push_back(const_reference obj)
     {
@@ -1226,10 +1194,12 @@
     {
         resize(m_size - 1);
     }
-    ///@}
-
-    /** @name Operators */
-    ///@{
+
+    //! \}
+
+    //! \name Operators
+    //! \{
+
     //! Returns a reference to the last element, see \ref design_vector_notes.
     reference back()
     {
@@ -1250,16 +1220,13 @@
     {
         return const_element(0);
     }
-    ///@}
-
-<<<<<<< HEAD
+
     //! \}
 
-=======
-    /** @name Constructors/Destructors */
-    ///@{
->>>>>>> 88aed5e8
-    //! \brief Construct vector from a file.
+    //! \name Constructors/Destructors
+    //! \{
+
+    //! Construct vector from a file.
     //! \param from file to be constructed from
     //! \param size Number of elements.
     //! \param npages Number of cached pages.
@@ -1343,16 +1310,14 @@
         const_iterator inend = obj.end();
         std::copy(inbegin, inend, begin());
     }
-    ///@}
-    
+
+    //! \}
+
+    //! \name Operators
+    //! \{
+
     //! assignment operator
-<<<<<<< HEAD
     vector& operator = (const vector& obj)
-=======
-    //! @name operators
-    ///@{ 
-    vector & operator = (const vector & obj)
->>>>>>> 88aed5e8
     {
         if (&obj != this)
         {
@@ -1360,33 +1325,13 @@
             this->swap(tmp);
         }
         return *this;
-<<<<<<< HEAD
-    }
+    }
+
+    //! \}
 
     //! \name Iterator Construction
     //! \{
 
-=======
-    }   
-    ///@}
-     
-    /** @name Capacity */
-    ///@{
-    //! return the size of the vector.
-    size_type size() const
-    {
-        return _size;
-    }
-    //! true if the vector's size is zero.
-    bool empty() const
-    {
-        return (!_size);
-    }
-    ///@}
-    
-    /** @name Iterators */
-    ///@{
->>>>>>> 88aed5e8
     //! returns an iterator pointing to the beginning of the vector, see \ref design_vector_notes.
     iterator begin()
     {
@@ -1417,11 +1362,8 @@
     {
         return end();
     }
-<<<<<<< HEAD
 
     //! returns a reverse_iterator pointing to the end of the vector.
-=======
->>>>>>> 88aed5e8
     reverse_iterator rbegin()
     {
         return reverse_iterator(end());
@@ -1451,19 +1393,13 @@
     {
         return const_reverse_iterator(begin());
     }
-    ///@}
-
-<<<<<<< HEAD
+
     //! \}
 
     //! \name Direct Element Access
     //! \{
 
     //! access the element at the given vector's offset
-=======
-    /** @name Operators */
-    ///@{
->>>>>>> 88aed5e8
     reference operator [] (size_type offset)
     {
         return element(offset);
@@ -1473,7 +1409,6 @@
     {
         return const_element(offset);
     }
-<<<<<<< HEAD
 
     //! access the element at the given vector's offset
     reference at(size_type offset)
@@ -1489,21 +1424,16 @@
     }
 
     //! return true if the given vector offset is in cache
-=======
->>>>>>> 88aed5e8
     bool is_element_cached(size_type offset) const
     {
         return is_page_cached(blocked_index_type(offset));
     }
-    ///@}
-
-<<<<<<< HEAD
+
     //! \}
 
-=======
-    /** @name Modifiers */
-    ///@{
->>>>>>> 88aed5e8
+    //! \name Modifiers
+    //! \{
+
     //! Flushes the cache pages to the external memory.
     void flush() const
     {
@@ -1532,11 +1462,12 @@
             }
         }
     }
-    ///@}
-
-
-    /** @name Constructors/Destructors */
-    ///@{
+
+    //! \}
+
+    //! \name Constructors/Destructors
+    //! \{
+
     ~vector()
     {
         STXXL_VERBOSE_VECTOR("~vector()");
@@ -1575,10 +1506,12 @@
         }
         delete m_cache;
     }
-    ///@}
-    
-    /** @name Miscellaneous */
-    ///@{
+
+    //! \}
+
+    //! \name Miscellaneous
+    //! \{
+
     //! Export data such that it is persistent on the file system. Resulting
     //! files will be numbered ascending.
     void export_files(std::string filename_prefix)
@@ -1602,10 +1535,12 @@
     {
         return m_from;
     }
-    ///@}
-    
-    /** @name Capacity */
-    ///@{
+
+    //! \}
+
+    //! \name Capacity
+    //! \{
+
     //! Set the blocks and the size of this container explicitly.
     //! The vector must be completely empty before.
     template <typename ForwardIterator>
@@ -1625,7 +1560,8 @@
     {
         return m_pager.size();
     }
-    ///@}
+
+    //! \}
 
 private:
     bids_container_iterator bid(const size_type& offset)
