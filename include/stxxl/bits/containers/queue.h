/***************************************************************************
 *  include/stxxl/bits/containers/queue.h
 *
 *  Part of the STXXL. See http://stxxl.sourceforge.net
 *
 *  Copyright (C) 2005 Roman Dementiev <dementiev@ira.uka.de>
 *  Copyright (C) 2009, 2010 Andreas Beckmann <beckmann@cs.uni-frankfurt.de>
 *
 *  Distributed under the Boost Software License, Version 1.0.
 *  (See accompanying file LICENSE_1_0.txt or copy at
 *  http://www.boost.org/LICENSE_1_0.txt)
 **************************************************************************/

#ifndef STXXL_CONTAINERS_QUEUE_HEADER
#define STXXL_CONTAINERS_QUEUE_HEADER

#include <vector>
#include <queue>
#include <deque>

#include <stxxl/bits/deprecated.h>
#include <stxxl/bits/mng/block_manager.h>
#include <stxxl/bits/mng/typed_block.h>
#include <stxxl/bits/common/simple_vector.h>
#include <stxxl/bits/common/tmeta.h>
#include <stxxl/bits/mng/read_write_pool.h>
#include <stxxl/bits/mng/write_pool.h>
#include <stxxl/bits/mng/prefetch_pool.h>


STXXL_BEGIN_NAMESPACE

#ifndef STXXL_VERBOSE_QUEUE
#define STXXL_VERBOSE_QUEUE STXXL_VERBOSE2
#endif

//! \addtogroup stlcont
//! \{

//! External FIFO queue container. \n
//! <b> Introduction </b> to queue container: see \ref tutorial_queue tutorial\n
//! <b> Design and Internals </b> of queue container: see \ref design_queue.
//!
//! \tparam ValueType type of the contained objects (POD with no references to internal memory)
//! \tparam BlockSize size of the external memory block in bytes, default is \c STXXL_DEFAULT_BLOCK_SIZE(ValueType)
//! \tparam AllocStr parallel disk allocation strategy, default is \c STXXL_DEFAULT_ALLOC_STRATEGY
//! \tparam SizeType size data type, default is \c stxxl::uint64
template <class ValueType,
          unsigned BlockSize = STXXL_DEFAULT_BLOCK_SIZE(ValueType),
          class AllocStr = STXXL_DEFAULT_ALLOC_STRATEGY,
          class SizeType = stxxl::uint64>
class queue : private noncopyable
{
public:
    typedef ValueType value_type;
    typedef AllocStr alloc_strategy_type;
    typedef SizeType size_type;
    enum {
        block_size = BlockSize
    };

    typedef typed_block<block_size, value_type> block_type;
    typedef BID<block_size> bid_type;

private:
    typedef read_write_pool<block_type> pool_type;

    size_type m_size;
    bool delete_pool;
    pool_type* pool;
    block_type* front_block;
    block_type* back_block;
    value_type* front_element;
    value_type* back_element;
    alloc_strategy_type alloc_strategy;
    unsigned_type alloc_count;
    std::deque<bid_type> bids;
    block_manager* bm;
    unsigned_type blocks2prefetch;

public:
    /** @name Constructors/Destructors */
    ///@{
    //! Constructs empty queue with own write and prefetch block pool.
    //!
    //! \param D  number of parallel disks, defaulting to the configured number of scratch disks,
    //!           memory consumption will be 2 * D + 2 blocks
    //!           (first and last block, D blocks as write cache, D block for prefetching)
    explicit queue(int_type D = -1) :
        m_size(0),
        delete_pool(true),
        alloc_count(0),
        bm(block_manager::get_instance())
    {
        if (D < 1)
            D = config::get_instance()->disks_number();
        STXXL_VERBOSE_QUEUE("queue[" << this << "]::queue(D)");
        pool = new pool_type(D, D + 2);
        init();
    }

    //! Constructs empty queue with own write and prefetch block pool.
    //!
    //! \param w_pool_size  number of blocks in the write pool, must be at least 2, recommended at least 3
    //! \param p_pool_size  number of blocks in the prefetch pool, recommended at least 1
    //! \param blocks2prefetch_  defines the number of blocks to prefetch (\c front side),
    //!                          default is number of block in the prefetch pool
    explicit queue(unsigned_type w_pool_size, unsigned_type p_pool_size, int blocks2prefetch_ = -1) :
        m_size(0),
        delete_pool(true),
        alloc_count(0),
        bm(block_manager::get_instance())
    {
        STXXL_VERBOSE_QUEUE("queue[" << this << "]::queue(sizes)");
        pool = new pool_type(p_pool_size, w_pool_size);
        init(blocks2prefetch_);
    }

    //! Constructs empty queue.
    //!
    //! \param w_pool write pool
    //! \param p_pool prefetch pool
    //! \param blocks2prefetch_  defines the number of blocks to prefetch (\c front side),
    //!                          default is number of blocks in the prefetch pool
    //!  \warning Number of blocks in the write pool must be at least 2, recommended at least 3
    //!  \warning Number of blocks in the prefetch pool recommended at least 1
    STXXL_DEPRECATED(
        queue(write_pool<block_type>& w_pool, prefetch_pool<block_type>& p_pool, int blocks2prefetch_ = -1)) :
        m_size(0),
        delete_pool(true),
        alloc_count(0),
        bm(block_manager::get_instance())
    {
        STXXL_VERBOSE_QUEUE("queue[" << this << "]::queue(pools)");
        pool = new pool_type(p_pool, w_pool);
        init(blocks2prefetch_);
    }

    //! Constructs empty queue.
    //!
    //! \param pool_ block write/prefetch pool
    //! \param blocks2prefetch_  defines the number of blocks to prefetch (\c front side),
    //!                          default is number of blocks in the prefetch pool
    //!  \warning Number of blocks in the write pool must be at least 2, recommended at least 3
    //!  \warning Number of blocks in the prefetch pool recommended at least 1
    queue(pool_type& pool_, int blocks2prefetch_ = -1) :
        m_size(0),
        delete_pool(false),
        pool(&pool_),
        alloc_count(0),
        bm(block_manager::get_instance())
    {
        STXXL_VERBOSE_QUEUE("queue[" << this << "]::queue(pool)");
        init(blocks2prefetch_);
    }
    ///@}

    /** @name Modifiers */
    ///@{
    void swap(queue& obj)
    {
        std::swap(m_size, obj.m_size);
        std::swap(delete_pool, obj.delete_pool);
        std::swap(pool, obj.pool);
        std::swap(front_block, obj.front_block);
        std::swap(back_block, obj.back_block);
        std::swap(front_element, obj.front_element);
        std::swap(back_element, obj.back_element);
        std::swap(alloc_strategy, obj.alloc_strategy);
        std::swap(alloc_count, obj.alloc_count);
        std::swap(bids, obj.bids);
        std::swap(bm, obj.bm);
        std::swap(blocks2prefetch, obj.blocks2prefetch);
    }
    ///@}

private:
    void init(int blocks2prefetch_ = -1)
    {
        if (pool->size_write() < 2) {
            STXXL_ERRMSG("queue: invalid configuration, not enough blocks (" << pool->size_write() <<
                         ") in write pool, at least 2 are needed, resizing to 3");
            pool->resize_write(3);
        }

        if (pool->size_write() < 3) {
            STXXL_MSG("queue: inefficient configuration, no blocks for buffered writing available");
        }

        if (pool->size_prefetch() < 1) {
            STXXL_MSG("queue: inefficient configuration, no blocks for prefetching available");
        }

        front_block = back_block = pool->steal();
        back_element = back_block->begin() - 1;
        front_element = back_block->begin();
        set_prefetch_aggr(blocks2prefetch_);
    }

public:
    /** @name Miscellaneous */
    ///@{
    //! Defines the number of blocks to prefetch (\c front side).
    //! This method should be called whenever the prefetch pool is resized
    //! \param blocks2prefetch_  defines the number of blocks to prefetch (\c front side),
    //!                          a negative value means to use the number of blocks in the prefetch pool
    void set_prefetch_aggr(int_type blocks2prefetch_)
    {
        if (blocks2prefetch_ < 0)
            blocks2prefetch = pool->size_prefetch();
        else
            blocks2prefetch = blocks2prefetch_;
    }

    //! Returns the number of blocks prefetched from the \c front side.
    unsigned_type get_prefetch_aggr() const
    {
        return blocks2prefetch;
    }
    ///@}
    
    /** @name Modifiers */
    ///@{
    //! Adds an element in the queue.
    void push(const value_type& val)
    {
        if (UNLIKELY(back_element == back_block->begin() + (block_type::size - 1)))
        {
            // back block is filled
            if (front_block == back_block)
            {             // can not write the back block because it
                // is the same as the front block, must keep it memory
                STXXL_VERBOSE1("queue::push Case 1");
            }
            else if (size() < 2 * block_type::size)
            {
                STXXL_VERBOSE1("queue::push Case 1.5");
                // only two blocks with a gap in the beginning, move elements within memory
                assert(bids.empty());
                size_t gap = front_element - front_block->begin();
                assert(gap > 0);
                std::copy(front_element, front_block->end(), front_block->begin());
                std::copy(back_block->begin(), back_block->begin() + gap, front_block->begin() + (block_type::size - gap));
                std::copy(back_block->begin() + gap, back_block->end(), back_block->begin());
                front_element -= gap;
                back_element -= gap;

                ++back_element;
                *back_element = val;
                ++m_size;
                return;
            }
            else
            {
                STXXL_VERBOSE1("queue::push Case 2");
                // write the back block
                // need to allocate new block
                bid_type newbid;

                bm->new_block(alloc_strategy, newbid, alloc_count++);

                STXXL_VERBOSE_QUEUE("queue[" << this << "]: push block " << back_block << " @ " << FMT_BID(newbid));
                bids.push_back(newbid);
                pool->write(back_block, newbid);
                if (bids.size() <= blocks2prefetch) {
                    STXXL_VERBOSE1("queue::push Case Hints");
                    pool->hint(newbid);
                }
            }
            back_block = pool->steal();

            back_element = back_block->begin();
            *back_element = val;
            ++m_size;
            return;
        }
        ++back_element;
        *back_element = val;
        ++m_size;
    }

    //! Removes element from the queue.
    void pop()
    {
        assert(!empty());

        if (UNLIKELY(front_element == front_block->begin() + (block_type::size - 1)))
        {
            // if there is only one block, it implies ...
            if (back_block == front_block)
            {
                STXXL_VERBOSE1("queue::pop Case 3");
                assert(size() == 1);
                assert(back_element == front_element);
                assert(bids.empty());
                // reset everything
                back_element = back_block->begin() - 1;
                front_element = back_block->begin();
                m_size = 0;
                return;
            }

            --m_size;
            if (m_size <= block_type::size)
            {
                STXXL_VERBOSE1("queue::pop Case 4");
                assert(bids.empty());
                // the back_block is the next block
                pool->add(front_block);
                front_block = back_block;
                front_element = back_block->begin();
                return;
            }
            STXXL_VERBOSE1("queue::pop Case 5");

            assert(!bids.empty());
            request_ptr req = pool->read(front_block, bids.front());
            STXXL_VERBOSE_QUEUE("queue[" << this << "]: pop block  " << front_block << " @ " << FMT_BID(bids.front()));

            // give prefetching hints
            for (unsigned_type i = 0; i < blocks2prefetch && i < bids.size() - 1; ++i)
            {
                STXXL_VERBOSE1("queue::pop Case Hints");
                pool->hint(bids[i + 1]);
            }

            front_element = front_block->begin();
            req->wait();

            bm->delete_block(bids.front());
            bids.pop_front();
            return;
        }

        ++front_element;
        --m_size;
    }
    ///@}

<<<<<<< HEAD
    //! Returns the size of the queue.
    size_type size() const
    {
        return m_size;
    }

    //! Returns \c true if queue is empty.
    bool empty() const
    {
        return (m_size == 0);
    }

=======
    /** @name Operators */
>>>>>>> 88aed5e8
    //! Returns a mutable reference at the back of the queue.
    value_type & back()
    {
        assert(!empty());
        return *back_element;
    }

    //! Returns a const reference at the back of the queue.
    const value_type & back() const
    {
        assert(!empty());
        return *back_element;
    }

    //! Returns a mutable reference at the front of the queue.
    value_type & front()
    {
        assert(!empty());
        return *front_element;
    }

    //! Returns a const reference at the front of the queue.
    const value_type & front() const
    {
        assert(!empty());
        return *front_element;
    }
    ///@}

    /** @name Constructors/Destructors */
    ///@{
    ~queue()
    {
        if (front_block != back_block)
            pool->add(back_block);
        pool->add(front_block);

        if (delete_pool)
        {
            delete pool;
        }

        if (!bids.empty())
            bm->delete_blocks(bids.begin(), bids.end());
    }
    ///@}
    
    /** @name Capacity */
    ///@{
    //! Returns the size of the queue.
    size_type size() const
    {
        return size_;
    }

    //! Returns \c true if queue is empty.
    bool empty() const
    {
        return (size_ == 0);
    }
    ///@}
};

//! \}

STXXL_END_NAMESPACE

#endif // !STXXL_CONTAINERS_QUEUE_HEADER
// vim: et:ts=4:sw=4<|MERGE_RESOLUTION|>--- conflicted
+++ resolved
@@ -79,8 +79,9 @@
     unsigned_type blocks2prefetch;
 
 public:
-    /** @name Constructors/Destructors */
-    ///@{
+    //! \name Constructors/Destructors
+    //! \{
+
     //! Constructs empty queue with own write and prefetch block pool.
     //!
     //! \param D  number of parallel disks, defaulting to the configured number of scratch disks,
@@ -153,10 +154,12 @@
         STXXL_VERBOSE_QUEUE("queue[" << this << "]::queue(pool)");
         init(blocks2prefetch_);
     }
-    ///@}
-
-    /** @name Modifiers */
-    ///@{
+
+    //! \}
+
+    //! \name Modifiers
+    //! \{
+
     void swap(queue& obj)
     {
         std::swap(m_size, obj.m_size);
@@ -172,7 +175,8 @@
         std::swap(bm, obj.bm);
         std::swap(blocks2prefetch, obj.blocks2prefetch);
     }
-    ///@}
+
+    //! \}
 
 private:
     void init(int blocks2prefetch_ = -1)
@@ -198,8 +202,9 @@
     }
 
 public:
-    /** @name Miscellaneous */
-    ///@{
+    //! \name Miscellaneous
+    //! \{
+
     //! Defines the number of blocks to prefetch (\c front side).
     //! This method should be called whenever the prefetch pool is resized
     //! \param blocks2prefetch_  defines the number of blocks to prefetch (\c front side),
@@ -217,10 +222,11 @@
     {
         return blocks2prefetch;
     }
-    ///@}
-    
-    /** @name Modifiers */
-    ///@{
+    //! \}
+
+    //! \name Modifiers
+    //! \{
+
     //! Adds an element in the queue.
     void push(const value_type& val)
     {
@@ -335,24 +341,11 @@
         ++front_element;
         --m_size;
     }
-    ///@}
-
-<<<<<<< HEAD
-    //! Returns the size of the queue.
-    size_type size() const
-    {
-        return m_size;
-    }
-
-    //! Returns \c true if queue is empty.
-    bool empty() const
-    {
-        return (m_size == 0);
-    }
-
-=======
-    /** @name Operators */
->>>>>>> 88aed5e8
+    //! \}
+
+    //! \name Operators
+    //! \{
+
     //! Returns a mutable reference at the back of the queue.
     value_type & back()
     {
@@ -380,10 +373,12 @@
         assert(!empty());
         return *front_element;
     }
-    ///@}
-
-    /** @name Constructors/Destructors */
-    ///@{
+
+    //! \}
+
+    //! \name Constructors/Destructors
+    //! \{
+
     ~queue()
     {
         if (front_block != back_block)
@@ -398,22 +393,25 @@
         if (!bids.empty())
             bm->delete_blocks(bids.begin(), bids.end());
     }
-    ///@}
-    
-    /** @name Capacity */
-    ///@{
+
+    //! \}
+
+    //! \name Capacity
+    //! \{
+
     //! Returns the size of the queue.
     size_type size() const
     {
-        return size_;
+        return m_size;
     }
 
     //! Returns \c true if queue is empty.
     bool empty() const
     {
-        return (size_ == 0);
-    }
-    ///@}
+        return (m_size == 0);
+    }
+
+    //! \}
 };
 
 //! \}
