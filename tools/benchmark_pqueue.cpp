/***************************************************************************
 *  tools/benchmark_pqueue.cpp
 *
 *  Part of the STXXL. See http://stxxl.org
 *
 *  Copyright (C) 2003 Roman Dementiev <dementiev@mpi-sb.mpg.de>
 *  Copyright (C) 2009 Andreas Beckmann <beckmann@cs.uni-frankfurt.de>
 *  Copyright (C) 2013 Timo Bingmann <tb@panthema.net>
 *
 *  Distributed under the Boost Software License, Version 1.0.
 *  (See accompanying file LICENSE_1_0.txt or copy at
 *  http://www.boost.org/LICENSE_1_0.txt)
 **************************************************************************/

static const char* description =
    "Benchmark the priority queue implementation using a sequence of "
    "operations. The PQ contains pairs of 32- or 64-bit integers, or a "
    "24 byte struct. The operation sequence is either a simple fill/delete "
    "cycle or fill/intermixed inserts/deletes. Because the memory parameters "
    "of the PQ must be set a compile-time, the benchmark provides only "
    "three PQ sizes: for 256 MiB, 1 GiB and 8 GiB of RAM, with the maximum "
    "number of items set accordingly.";

#include <cstdint>
#include <iomanip>
#include <iostream>
#include <limits>

#include <tlx/die.hpp>
#include <tlx/logger.hpp>

#include <foxxll/common/timer.hpp>

#include <stxxl/bits/common/cmdline.h>
#include <stxxl/bits/common/padding.h>
#include <stxxl/priority_queue>
#include <stxxl/random>
<<<<<<< HEAD
=======
#include <stxxl/timer>

#include <cstdint>
#include <iomanip>
#include <limits>
#include <tuple>
#include <stxxl/bits/common/comparator.h>
>>>>>>> 0fb3ea17

using stxxl::external_size_type;

#define MiB (1024 * 1024)
#define PRINTMOD (16 * MiB)

// *** Integer Pair Types

using uint32_pair_type = std::tuple<uint32_t, uint32_t>;

using uint64_pair_type = std::tuple<uint64_t, uint64_t>;

// *** Larger Structure Type

#define MY_TYPE_SIZE 24

struct my_type
    : stxxl::padding<MY_TYPE_SIZE - sizeof(uint32_pair_type)>,
      public uint32_pair_type
{
    using key_type = uint32_t;

    my_type() { }
    my_type(const key_type& k1, const key_type& k2)
        : uint32_pair_type(k1, k2)
    { }
};

namespace std {

template<>
struct tuple_element<0, my_type>
{
    using type = my_type::key_type;
};

}

template <typename ValueType, size_t mem_for_queue, external_size_type maxvolume>
struct my_pq_gen
{
    using type = typename stxxl::PRIORITY_QUEUE_GENERATOR<
        ValueType,
        stxxl::comparator<ValueType, stxxl::direction::Greater, stxxl::direction::DontCare>,
        mem_for_queue,
        maxvolume * MiB / sizeof(ValueType)>;
};

struct my_type_extractor
{
    template <typename T>
    auto operator() (T &a) const
    {
        return std::tie(std::get<0>(a));
    }
};

template <size_t mem_for_queue, external_size_type maxvolume>
struct my_pq_gen<my_type, mem_for_queue, maxvolume>
{
    using type = typename stxxl::PRIORITY_QUEUE_GENERATOR<
        my_type,
        stxxl::struct_comparator<my_type, my_type_extractor, stxxl::direction::Greater>,
        mem_for_queue,
        maxvolume * MiB / sizeof(my_type)>;
};

static inline void progress(const char* text, external_size_type i, external_size_type nelements)
{
    if ((i % PRINTMOD) == 0)
        LOG1 << text << " " << i << " ("
             << std::setprecision(5)
             << (i * 100.0 / nelements) << " %)";
}

template <typename PQType>
void run_pqueue_insert_delete(external_size_type nelements, size_t mem_for_pools)
{
    using ValueType = typename PQType::value_type;
    using KeyType = typename std::tuple_element<0, ValueType>::type;

    // construct priority queue
    PQType pq(mem_for_pools / 2, mem_for_pools / 2);

    pq.dump_sizes();

    LOG1 << "Internal memory consumption of the priority queue: " << pq.mem_cons() << " B";
    foxxll::stats_data stats_begin(*foxxll::stats::get_instance());

    {
        foxxll::scoped_print_timer timer("Filling PQ", nelements * sizeof(ValueType));

        for (external_size_type i = 0; i < nelements; i++)
        {
            progress("Inserting element", i, nelements);

            pq.push(ValueType(static_cast<KeyType>(nelements - i), 0));
        }
    }

    die_unless(pq.size() == nelements);

    LOG1 << "Internal memory consumption of the priority queue: " << pq.mem_cons() << " B";

    pq.dump_sizes();

    std::cout << foxxll::stats_data(*foxxll::stats::get_instance()) - stats_begin;
    stats_begin = *foxxll::stats::get_instance();

    {
        foxxll::scoped_print_timer timer("Reading PQ", nelements * sizeof(ValueType));

        for (external_size_type i = 0; i < nelements; ++i)
        {
<<<<<<< HEAD
            die_unless(!pq.empty());
            die_unless(pq.top().first == i + 1);
=======
            STXXL_CHECK(!pq.empty());
            STXXL_CHECK(std::get<0>(pq.top()) == i + 1);
>>>>>>> 0fb3ea17

            pq.pop();

            progress("Popped element", i, nelements);
        }
    }

    LOG1 << "Internal memory consumption of the priority queue: " << pq.mem_cons() << " B";
    std::cout << foxxll::stats_data(*foxxll::stats::get_instance()) - stats_begin;
}

template <typename PQType>
void run_pqueue_insert_intermixed(external_size_type nelements, size_t mem_for_pools)
{
    using ValueType = typename PQType::value_type;
    using KeyType = typename std::tuple_element<0, ValueType>::type;

    // construct priority queue
    PQType pq(mem_for_pools / 2, mem_for_pools / 2);

    pq.dump_sizes();

    LOG1 << "Internal memory consumption of the priority queue: " << pq.mem_cons() << " B";
    foxxll::stats_data stats_begin(*foxxll::stats::get_instance());

    {
        foxxll::scoped_print_timer timer("Filling PQ", nelements * sizeof(ValueType));

        for (external_size_type i = 0; i < nelements; i++)
        {
            progress("Inserting element", i, nelements);

            pq.push(ValueType(static_cast<KeyType>(nelements - i), 0));
        }
    }

    die_unless(pq.size() == nelements);

    LOG1 << "Internal memory consumption of the priority queue: " << pq.mem_cons() << " B";

    pq.dump_sizes();

    std::cout << foxxll::stats_data(*foxxll::stats::get_instance()) - stats_begin;
    stats_begin = *foxxll::stats::get_instance();

    stxxl::random_number32 rand;

    {
        foxxll::scoped_print_timer timer("Intermixed Insert/Delete", nelements * sizeof(ValueType));

        for (external_size_type i = 0; i < nelements; ++i)
        {
            int o = rand() % 3;
            if (o == 0)
            {
                pq.push(ValueType(static_cast<KeyType>(nelements - i), 0));
            }
            else
            {
                die_unless(!pq.empty());
                pq.pop();
            }

            progress("Intermixed element", i, nelements);
        }
    }

    LOG1 << "Internal memory consumption of the priority queue: " << pq.mem_cons() << " B";

    pq.dump_sizes();

    std::cout << foxxll::stats_data(*foxxll::stats::get_instance()) - stats_begin;
}

template <typename ValueType,
          size_t mib_for_queue, size_t mib_for_pools,
          external_size_type maxvolume>
int do_benchmark_pqueue(external_size_type volume, unsigned opseq)
{
    const size_t mem_for_queue = mib_for_queue * MiB;
    const size_t mem_for_pools = mib_for_pools * MiB;
    using gen = typename my_pq_gen<
              ValueType,
              mem_for_queue,
              maxvolume>::type;

    using pq_type = typename gen::result;

    LOG1 << "Given PQ parameters: " << mib_for_queue << " MiB for queue, "
         << mib_for_pools << " MiB for pools, " << maxvolume << " GiB maximum volume.";

    LOG1 << "Selected PQ parameters:";
    LOG1 << "element size: " << sizeof(ValueType);
    LOG1 << "block size: " << pq_type::BlockSize;
    LOG1 << "insertion buffer size (N): " << pq_type::N << " items ("
         << pq_type::N * sizeof(ValueType) << " B)";
    LOG1 << "delete buffer size: " << pq_type::kDeleteBufferSize;
    LOG1 << "maximal arity for internal mergers (AI): " << pq_type::IntKMAX;
    LOG1 << "maximal arity for external mergers (AE): " << pq_type::ExtKMAX;
    LOG1 << "internal groups: " << pq_type::kNumIntGroups;
    LOG1 << "external groups: " << pq_type::kNumExtGroups;
    LOG1 << "X : " << gen::X;

    if (volume == 0) volume = 2 * (mem_for_queue + mem_for_pools);

    external_size_type nelements = volume / sizeof(ValueType);

    LOG1 << "Number of elements: " << nelements;

    if (opseq == 0)
    {
        run_pqueue_insert_delete<pq_type>(nelements, mem_for_pools);
        run_pqueue_insert_intermixed<pq_type>(nelements, mem_for_pools);
    }
    else if (opseq == 1)
        run_pqueue_insert_delete<pq_type>(nelements, mem_for_pools);
    else if (opseq == 2)
        run_pqueue_insert_intermixed<pq_type>(nelements, mem_for_pools);
    else
        LOG1 << "Invalid operation sequence.";

    return 1;
}

template <typename ValueType>
int do_benchmark_pqueue_config(unsigned pqconfig, external_size_type size, unsigned opseq)
{
    if (pqconfig == 0)
    {
        do_benchmark_pqueue_config<ValueType>(1, size, opseq);
        do_benchmark_pqueue_config<ValueType>(2, size, opseq);
        do_benchmark_pqueue_config<ValueType>(3, size, opseq);
        return 1;
    }
    else if (pqconfig == 1)
        return do_benchmark_pqueue<ValueType, 128, 128, 16>(size, opseq);
    else if (pqconfig == 2)
        return do_benchmark_pqueue<ValueType, 512, 512, 64>(size, opseq);
#if __x86_64__ || __LP64__ || (__WORDSIZE == 64)
    else if (pqconfig == 3)
        return do_benchmark_pqueue<ValueType, 4096, 4096, 512>(size, opseq);
#endif
    else
        return 0;
}

int do_benchmark_pqueue_type(unsigned type, unsigned pqconfig, external_size_type size, unsigned opseq)
{
    if (type == 0)
    {
        do_benchmark_pqueue_type(1, pqconfig, size, opseq);
        do_benchmark_pqueue_type(2, pqconfig, size, opseq);
        do_benchmark_pqueue_type(3, pqconfig, size, opseq);
        return 1;
    }
    else if (type == 1)
        return do_benchmark_pqueue_config<uint32_pair_type>(pqconfig, size, opseq);
    else if (type == 2)
        return do_benchmark_pqueue_config<uint64_pair_type>(pqconfig, size, opseq);
    else if (type == 3)
        return do_benchmark_pqueue_config<my_type>(pqconfig, size, opseq);
    else
        return 0;
}

int benchmark_pqueue(int argc, char* argv[])
{
    // parse command line
    stxxl::cmdline_parser cp;

    cp.set_description(description);

    external_size_type size = 0;
    cp.add_opt_param_bytes("size", size,
                           "Amount of data to insert (e.g. 1GiB)");

    unsigned type = 2;
    cp.add_uint('t', "type", type,
                "Value type of tested priority queue:\n"
                " 1 = pair of uint32_t,\n"
                " 2 = pair of uint64_t (default),\n"
                " 3 = 24 byte struct\n"
                " 0 = all of the above");

    unsigned pqconfig = 2;
    cp.add_uint('p', "pq", pqconfig,
                "Priority queue configuration to test:\n"
                "1 = small (256 MiB RAM, 4 GiB elements)\n"
                "2 = medium (1 GiB RAM, 16 GiB elements) (default)\n"
#if __x86_64__ || __LP64__ || (__WORDSIZE == 64)
                "3 = big (8 GiB RAM, 64 GiB elements)\n"
#endif
                "0 = all of the above");

    unsigned opseq = 1;
    cp.add_uint('o', "opseq", opseq,
                "Operation sequence to perform:\n"
                " 1 = insert all, delete all (default)\n"
                " 2 = insert all, intermixed insert/delete\n"
                " 0 = all of the above");

    if (!cp.process(argc, argv))
        return -1;

    foxxll::config::get_instance();

    if (!do_benchmark_pqueue_type(type, pqconfig, size, opseq))
    {
        LOG1 << "Invalid (type,pqconfig) combination.";
    }

    return 0;
}<|MERGE_RESOLUTION|>--- conflicted
+++ resolved
@@ -25,6 +25,7 @@
 #include <iomanip>
 #include <iostream>
 #include <limits>
+#include <tuple>
 
 #include <tlx/die.hpp>
 #include <tlx/logger.hpp>
@@ -32,19 +33,10 @@
 #include <foxxll/common/timer.hpp>
 
 #include <stxxl/bits/common/cmdline.h>
+#include <stxxl/bits/common/comparator.h>
 #include <stxxl/bits/common/padding.h>
 #include <stxxl/priority_queue>
 #include <stxxl/random>
-<<<<<<< HEAD
-=======
-#include <stxxl/timer>
-
-#include <cstdint>
-#include <iomanip>
-#include <limits>
-#include <tuple>
-#include <stxxl/bits/common/comparator.h>
->>>>>>> 0fb3ea17
 
 using stxxl::external_size_type;
 
@@ -159,13 +151,8 @@
 
         for (external_size_type i = 0; i < nelements; ++i)
         {
-<<<<<<< HEAD
             die_unless(!pq.empty());
-            die_unless(pq.top().first == i + 1);
-=======
-            STXXL_CHECK(!pq.empty());
-            STXXL_CHECK(std::get<0>(pq.top()) == i + 1);
->>>>>>> 0fb3ea17
+            die_unless(std::get<0>(pq.top()) == i + 1);
 
             pq.pop();
 
