--- conflicted
+++ resolved
@@ -35,14 +35,9 @@
     }
 };
 
-<<<<<<< HEAD
-request_queue_impl_qwqr::request_queue_impl_qwqr(int /*n*/) : _thread_state(NOT_RUNNING), sem(0)  // n is ignored
-{
-=======
 request_queue_impl_qwqr::request_queue_impl_qwqr(int n) : _thread_state(NOT_RUNNING), sem(0)
 {
     STXXL_UNUSED(n);
->>>>>>> 427955f2
     start_thread(worker, static_cast<void *>(this), thread, _thread_state);
 }
 
