--- conflicted
+++ resolved
@@ -38,11 +38,7 @@
     char * buffer = (char *)stxxl::aligned_alloc<4096>(size);
     memset(buffer, 0, size);
 
-<<<<<<< HEAD
-    std::auto_ptr<stxxl::file> file(
-=======
     stxxl::compat_unique_ptr<stxxl::file>::result file(
->>>>>>> 8958205f
         stxxl::create_file(argv[1], argv[2], stxxl::file::CREAT | stxxl::file::RDWR | stxxl::file::DIRECT));
 
     file->set_size(num_blocks * size);
