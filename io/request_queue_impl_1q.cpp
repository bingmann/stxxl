--- conflicted
+++ resolved
@@ -36,14 +36,9 @@
     }
 };
 
-<<<<<<< HEAD
-request_queue_impl_1q::request_queue_impl_1q(int /*n*/) : _thread_state(NOT_RUNNING), sem(0)              //  n is ignored
-{
-=======
 request_queue_impl_1q::request_queue_impl_1q(int n) : _thread_state(NOT_RUNNING), sem(0)
 {
     STXXL_UNUSED(n);
->>>>>>> 427955f2
     start_thread(worker, static_cast<void *>(this), thread, _thread_state);
 }
 
