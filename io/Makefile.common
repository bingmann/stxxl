--- conflicted
+++ resolved
@@ -7,16 +7,10 @@
 LIB_SRC			 = \
 	iostats.cpp \
 	request.cpp \
-<<<<<<< HEAD
-	request_with_waiters.cpp \
-	request_with_state.cpp \
-	serving_request.cpp \
-	aio_request.cpp \
-=======
 	request_with_state.cpp \
 	request_with_waiters.cpp \
 	serving_request.cpp \
->>>>>>> f9129994
+	aio_request.cpp \
 	disk_queued_file.cpp \
 	request_queue_impl_worker.cpp \
 	request_queue_impl_qwqr.cpp \
