/***************************************************************************
 *  io/iostats.cpp
 *
 *  Part of the STXXL. See http://stxxl.sourceforge.net
 *
 *  Copyright (C) 2002-2004 Roman Dementiev <dementiev@mpi-sb.mpg.de>
 *  Copyright (C) 2008 Andreas Beckmann <beckmann@mpi-inf.mpg.de>
 *
 *  Distributed under the Boost Software License, Version 1.0.
 *  (See accompanying file LICENSE_1_0.txt or copy at
 *  http://www.boost.org/LICENSE_1_0.txt)
 **************************************************************************/

#include <string>
#include <sstream>
#include <iomanip>
#include <stxxl/bits/io/iostats.h>
#include <stxxl/bits/common/log.h>
#include <stxxl/bits/verbose.h>


__STXXL_BEGIN_NAMESPACE

stats::stats() :
    reads(0),
    writes(0),
    volume_read(0),
    volume_written(0),
    c_reads(0),
    c_writes(0),
    c_volume_read(0),
    c_volume_written(0),
    t_reads(0.0),
    t_writes(0.0),
    p_reads(0.0),
    p_writes(0.0),
    p_begin_read(0.0),
    p_begin_write(0.0),
    p_ios(0.0),
    p_begin_io(0.0),
    t_waits(0.0),
    p_waits(0.0),
    p_begin_wait(0.0),
    t_wait_read(0.0),
    p_wait_read(0.0),
    p_begin_wait_read(0.0),
    t_wait_write(0.0),
    p_wait_write(0.0),
    p_begin_wait_write(0.0),
    acc_reads(0), acc_writes(0),
    acc_ios(0),
    acc_waits(0),
    acc_wait_read(0), acc_wait_write(0),
    last_reset(timestamp())
{ }

#ifndef STXXL_IO_STATS_RESET_FORBIDDEN
void stats::reset()
{
    {
        scoped_mutex_lock ReadLock(read_mutex);

        //assert(acc_reads == 0);
        if (acc_reads)
            STXXL_ERRMSG("Warning: " << acc_reads <<
                         " read(s) not yet finished");

        reads = 0;
        volume_read = 0;
        c_reads = 0;
        c_volume_read = 0;
        t_reads = 0;
        p_reads = 0.0;
    }
    {
        scoped_mutex_lock WriteLock(write_mutex);

        //assert(acc_writes == 0);
        if (acc_writes)
            STXXL_ERRMSG("Warning: " << acc_writes <<
                         " write(s) not yet finished");

        writes = 0;
        volume_written = 0;
        c_writes = 0;
        c_volume_written = 0;
        t_writes = 0.0;
        p_writes = 0.0;
    }
    {
        scoped_mutex_lock IOLock(io_mutex);

        //assert(acc_ios == 0);
        if (acc_ios)
            STXXL_ERRMSG("Warning: " << acc_ios <<
                         " io(s) not yet finished");

        p_ios = 0.0;
    }
    {
        scoped_mutex_lock WaitLock(wait_mutex);

        //assert(acc_waits == 0);
        if (acc_waits)
            STXXL_ERRMSG("Warning: " << acc_waits <<
                         " wait(s) not yet finished");

        t_waits = 0.0;
        p_waits = 0.0;
        t_wait_read = 0.0;
        p_wait_read = 0.0;
        t_wait_write = 0.0;
        p_wait_write = 0.0;
    }

    last_reset = timestamp();
}
#endif

#if STXXL_IO_STATS
void stats::write_started(unsigned_type size_, double now)
{
    if (now == 0.0)
<<<<<<< HEAD
    	now = timestamp();
=======
        now = timestamp();
>>>>>>> 427955f2
    {
        scoped_mutex_lock WriteLock(write_mutex);

        ++writes;
        volume_written += size_;
        double diff = now - p_begin_write;
        t_writes += double(acc_writes) * diff;
        p_begin_write = now;
        p_writes += (acc_writes++) ? diff : 0.0;
    }
    {
        scoped_mutex_lock IOLock(io_mutex);

        double diff = now - p_begin_io;
        p_ios += (acc_ios++) ? diff : 0.0;
        p_begin_io = now;
    }
}

void stats::write_canceled(unsigned_type size_)
{
    {
        scoped_mutex_lock WriteLock(write_mutex);

        --writes;
        volume_written -= size_;
    }
    write_finished();
}

void stats::write_finished()
{
    double now = timestamp();
    {
        scoped_mutex_lock WriteLock(write_mutex);

        double diff = now - p_begin_write;
        t_writes += double(acc_writes) * diff;
        p_begin_write = now;
        p_writes += (acc_writes--) ? diff : 0.0;
    }
    {
        scoped_mutex_lock IOLock(io_mutex);

        double diff = now - p_begin_io;
        p_ios += (acc_ios--) ? diff : 0.0;
        p_begin_io = now;
    }
}

void stats::write_cached(unsigned_type size_)
{
    scoped_mutex_lock WriteLock(write_mutex);

    ++c_writes;
    c_volume_written += size_;
}

void stats::read_started(unsigned_type size_, double now)
{
    if (now == 0.0)
<<<<<<< HEAD
    	now = timestamp();
=======
        now = timestamp();
>>>>>>> 427955f2
    {
        scoped_mutex_lock ReadLock(read_mutex);

        ++reads;
        volume_read += size_;
        double diff = now - p_begin_read;
        t_reads += double(acc_reads) * diff;
        p_begin_read = now;
        p_reads += (acc_reads++) ? diff : 0.0;
    }
    {
        scoped_mutex_lock IOLock(io_mutex);

        double diff = now - p_begin_io;
        p_ios += (acc_ios++) ? diff : 0.0;
        p_begin_io = now;
    }
}

void stats::read_canceled(unsigned_type size_)
{
    {
        scoped_mutex_lock ReadLock(read_mutex);

        --reads;
        volume_read -= size_;
    }
    read_finished();
}

void stats::read_finished()
{
    double now = timestamp();
    {
        scoped_mutex_lock ReadLock(read_mutex);

        double diff = now - p_begin_read;
        t_reads += double(acc_reads) * diff;
        p_begin_read = now;
        p_reads += (acc_reads--) ? diff : 0.0;
    }
    {
        scoped_mutex_lock IOLock(io_mutex);

        double diff = now - p_begin_io;
        p_ios += (acc_ios--) ? diff : 0.0;
        p_begin_io = now;
    }
}

void stats::read_cached(unsigned_type size_)
{
    scoped_mutex_lock ReadLock(read_mutex);

    ++c_reads;
    c_volume_read += size_;
}
#endif

#ifndef STXXL_DO_NOT_COUNT_WAIT_TIME
void stats::wait_started(wait_op_type wait_op)
{
    double now = timestamp();
    {
        scoped_mutex_lock WaitLock(wait_mutex);

        double diff = now - p_begin_wait;
        t_waits += double(acc_waits) * diff;
        p_begin_wait = now;
        p_waits += (acc_waits++) ? diff : 0.0;

        if (wait_op == WAIT_OP_READ) {
            diff = now - p_begin_wait_read;
            t_wait_read += double(acc_wait_read) * diff;
            p_begin_wait_read = now;
            p_wait_read += (acc_wait_read++) ? diff : 0.0;
        } else /* if (wait_op == WAIT_OP_WRITE) */ {
            // wait_any() is only used from write_pool and buffered_writer, so account WAIT_OP_ANY for WAIT_OP_WRITE, too
            diff = now - p_begin_wait_write;
            t_wait_write += double(acc_wait_write) * diff;
            p_begin_wait_write = now;
            p_wait_write += (acc_wait_write++) ? diff : 0.0;
        }
    }
}

void stats::wait_finished(wait_op_type wait_op)
{
    double now = timestamp();
    {
        scoped_mutex_lock WaitLock(wait_mutex);

        double diff = now - p_begin_wait;
        t_waits += double(acc_waits) * diff;
        p_begin_wait = now;
        p_waits += (acc_waits--) ? diff : 0.0;

        if (wait_op == WAIT_OP_READ) {
            double diff = now - p_begin_wait_read;
            t_wait_read += double(acc_wait_read) * diff;
            p_begin_wait_read = now;
            p_wait_read += (acc_wait_read--) ? diff : 0.0;
        } else /* if (wait_op == WAIT_OP_WRITE) */ {
            double diff = now - p_begin_wait_write;
            t_wait_write += double(acc_wait_write) * diff;
            p_begin_wait_write = now;
            p_wait_write += (acc_wait_write--) ? diff : 0.0;
        }
#ifdef STXXL_WAIT_LOG_ENABLED
        std::ofstream * waitlog = stxxl::logger::get_instance()->waitlog_stream();
        if (waitlog)
            *waitlog << (now - last_reset) << "\t"
                     << ((wait_op == WAIT_OP_READ) ? diff : 0.0) << "\t"
                     << ((wait_op != WAIT_OP_READ) ? diff : 0.0) << "\t"
                     << t_wait_read << "\t" << t_wait_write << std::endl << std::flush;
#endif
    }
}
#endif

void stats::_reset_io_wait_time()
{
#ifndef STXXL_DO_NOT_COUNT_WAIT_TIME
    {
        scoped_mutex_lock WaitLock(wait_mutex);

        //assert(acc_waits == 0);
        if (acc_waits)
            STXXL_ERRMSG("Warning: " << acc_waits <<
                         " wait(s) not yet finished");

        t_waits = 0.0;
        p_waits = 0.0;
    }
#endif
}

std::string format_with_SI_IEC_unit_multiplier(uint64 number, const char * unit, int multiplier)
{
    // may not overflow, std::numeric_limits<uint64>::max() == 16 EB
    static const char * endings[] = { "", "k", "M", "G", "T", "P", "E" };
    static const char * binary_endings[] = { "", "Ki", "Mi", "Gi", "Ti", "Pi", "Ei" };
    std::ostringstream out;
    out << number << ' ';
    int scale = 0;
    double number_d = number;
    double multiplier_d = multiplier;
    while (number_d >= multiplier_d)
    {
        number_d /= multiplier_d;
        ++scale;
    }
    if (scale > 0)
        out << '(' << std::fixed << std::setprecision(3) << number_d << ' '
            << (multiplier == 1024 ? binary_endings[scale] : endings[scale])
            << (unit ? unit : "") << ") ";
    else if (unit && *unit)
        out << unit << ' ';
    return out.str();
}

std::ostream & operator << (std::ostream & o, const stats_data & s)
{
#define hr add_IEC_binary_multiplier
    o << "STXXL I/O statistics" << std::endl;
#if STXXL_IO_STATS
    o << " total number of reads                      : " << hr(s.get_reads()) << std::endl;
    o << " average block size (read)                  : "
      << hr(s.get_reads() ? s.get_read_volume() / s.get_reads() : 0, "B") << std::endl;
    o << " number of bytes read from disks            : " << hr(s.get_read_volume(), "B") << std::endl;
    o << " time spent in serving all read requests    : " << s.get_read_time() << " s"
      << " @ " << (s.get_read_volume() / 1048576.0 / s.get_read_time()) << " MiB/s"
      << std::endl;
    o << " time spent in reading (parallel read time) : " << s.get_pread_time() << " s"
      << " @ " << (s.get_read_volume() / 1048576.0 / s.get_pread_time()) << " MiB/s"
      << std::endl;
   if (s.get_cached_reads()) {
    o << " total number of cached reads               : " << hr(s.get_cached_reads()) << std::endl;
    o << " average block size (cached read)           : " << hr(s.get_cached_read_volume() / s.get_cached_reads(), "B") << std::endl;
    o << " number of bytes read from cache            : " << hr(s.get_cached_read_volume(), "B") << std::endl;
   }
   if (s.get_cached_writes()) {
    o << " total number of cached writes              : " << hr(s.get_cached_writes()) << std::endl;
    o << " average block size (cached write)          : " << hr(s.get_cached_written_volume() / s.get_cached_writes(), "B") << std::endl;
    o << " number of bytes written to cache           : " << hr(s.get_cached_written_volume(), "B") << std::endl;
   }
    o << " total number of writes                     : " << hr(s.get_writes()) << std::endl;
    o << " average block size (write)                 : "
      << hr(s.get_writes() ? s.get_written_volume() / s.get_writes() : 0, "B") << std::endl;
    o << " number of bytes written to disks           : " << hr(s.get_written_volume(), "B") << std::endl;
    o << " time spent in serving all write requests   : " << s.get_write_time() << " s"
      << " @ " << (s.get_written_volume() / 1048576.0 / s.get_write_time()) << " MiB/s"
      << std::endl;
    o << " time spent in writing (parallel write time): " << s.get_pwrite_time() << " s"
      << " @ " << (s.get_written_volume() / 1048576.0 / s.get_pwrite_time()) << " MiB/s"
      << std::endl;
    o << " time spent in I/O (parallel I/O time)      : " << s.get_pio_time() << " s"
      << " @ " << ((s.get_read_volume() + s.get_written_volume()) / 1048576.0 / s.get_pio_time()) << " MiB/s"
      << std::endl;
#else
    o << " n/a" << std::endl;
#endif
#ifndef STXXL_DO_NOT_COUNT_WAIT_TIME
    o << " I/O wait time                              : " << s.get_io_wait_time() << " s" << std::endl;
   if (s.get_wait_read_time() != 0.0)
    o << " I/O wait4read time                         : " << s.get_wait_read_time() << " s" << std::endl;
   if (s.get_wait_write_time() != 0.0)
    o << " I/O wait4write time                        : " << s.get_wait_write_time() << " s" << std::endl;
#endif
    o << " Time since the last reset                  : " << s.get_elapsed_time() << " s" << std::endl;
    return o;
#undef hr
}

__STXXL_END_NAMESPACE
// vim: et:ts=4:sw=4<|MERGE_RESOLUTION|>--- conflicted
+++ resolved
@@ -121,11 +121,7 @@
 void stats::write_started(unsigned_type size_, double now)
 {
     if (now == 0.0)
-<<<<<<< HEAD
-    	now = timestamp();
-=======
         now = timestamp();
->>>>>>> 427955f2
     {
         scoped_mutex_lock WriteLock(write_mutex);
 
@@ -187,11 +183,7 @@
 void stats::read_started(unsigned_type size_, double now)
 {
     if (now == 0.0)
-<<<<<<< HEAD
-    	now = timestamp();
-=======
         now = timestamp();
->>>>>>> 427955f2
     {
         scoped_mutex_lock ReadLock(read_mutex);
 
