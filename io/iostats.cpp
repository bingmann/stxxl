/***************************************************************************
 *  io/iostats.cpp
 *
 *  Part of the STXXL. See http://stxxl.sourceforge.net
 *
 *  Copyright (C) 2002-2004 Roman Dementiev <dementiev@mpi-sb.mpg.de>
 *  Copyright (C) 2008 Andreas Beckmann <beckmann@mpi-inf.mpg.de>
 *
 *  Distributed under the Boost Software License, Version 1.0.
 *  (See accompanying file LICENSE_1_0.txt or copy at
 *  http://www.boost.org/LICENSE_1_0.txt)
 **************************************************************************/

#include <string>
#include <sstream>
#include <iomanip>
#include <stxxl/bits/io/iostats.h>
#include <stxxl/bits/common/log.h>
#include <stxxl/bits/verbose.h>


__STXXL_BEGIN_NAMESPACE

stats::stats() :
    reads(0),
    writes(0),
    volume_read(0),
    volume_written(0),
    c_reads(0),
    c_writes(0),
    c_volume_read(0),
    c_volume_written(0),
    t_reads(0.0),
    t_writes(0.0),
    p_reads(0.0),
    p_writes(0.0),
    p_begin_read(0.0),
    p_begin_write(0.0),
    p_ios(0.0),
    p_begin_io(0.0),
    t_waits(0.0),
    p_waits(0.0),
    p_begin_wait(0.0),
    t_wait_read(0.0),
    p_wait_read(0.0),
    p_begin_wait_read(0.0),
    t_wait_write(0.0),
    p_wait_write(0.0),
    p_begin_wait_write(0.0),
    acc_reads(0), acc_writes(0),
    acc_ios(0),
    acc_waits(0),
    acc_wait_read(0), acc_wait_write(0),
    last_reset(timestamp())
{ }

#ifndef STXXL_IO_STATS_RESET_FORBIDDEN
void stats::reset()
{
    {
        scoped_mutex_lock ReadLock(read_mutex);

        //assert(acc_reads == 0);
        if (acc_reads)
            STXXL_ERRMSG("Warning: " << acc_reads <<
                         " read(s) not yet finished");

        reads = 0;
        volume_read = 0;
        c_reads = 0;
        c_volume_read = 0;
        t_reads = 0;
        p_reads = 0.0;
    }
    {
        scoped_mutex_lock WriteLock(write_mutex);

        //assert(acc_writes == 0);
        if (acc_writes)
            STXXL_ERRMSG("Warning: " << acc_writes <<
                         " write(s) not yet finished");

        writes = 0;
        volume_written = 0;
        c_writes = 0;
        c_volume_written = 0;
        t_writes = 0.0;
        p_writes = 0.0;
    }
    {
        scoped_mutex_lock IOLock(io_mutex);

        //assert(acc_ios == 0);
        if (acc_ios)
            STXXL_ERRMSG("Warning: " << acc_ios <<
                         " io(s) not yet finished");

        p_ios = 0.0;
    }
    {
        scoped_mutex_lock WaitLock(wait_mutex);

        //assert(acc_waits == 0);
        if (acc_waits)
            STXXL_ERRMSG("Warning: " << acc_waits <<
                         " wait(s) not yet finished");

        t_waits = 0.0;
        p_waits = 0.0;
        t_wait_read = 0.0;
        p_wait_read = 0.0;
        t_wait_write = 0.0;
        p_wait_write = 0.0;
    }

    last_reset = timestamp();
}
#endif

#if STXXL_IO_STATS
void stats::write_started(unsigned size_)
{
    double now = timestamp();
    {
        scoped_mutex_lock WriteLock(write_mutex);

        ++writes;
        volume_written += size_;
        double diff = now - p_begin_write;
        t_writes += double(acc_writes) * diff;
        p_begin_write = now;
        p_writes += (acc_writes++) ? diff : 0.0;
    }
    {
        scoped_mutex_lock IOLock(io_mutex);

        double diff = now - p_begin_io;
        p_ios += (acc_ios++) ? diff : 0.0;
        p_begin_io = now;
    }
}

void stats::write_canceled(unsigned size_)
{
<<<<<<< HEAD
	volume_written -= size_;
=======
    --writes;
    volume_written -= size_;
>>>>>>> 4b593aa0
    write_finished();
}

void stats::write_finished()
{
    double now = timestamp();
    {
        scoped_mutex_lock WriteLock(write_mutex);

        double diff = now - p_begin_write;
        t_writes += double(acc_writes) * diff;
        p_begin_write = now;
        p_writes += (acc_writes--) ? diff : 0.0;
    }
    {
        scoped_mutex_lock IOLock(io_mutex);

        double diff = now - p_begin_io;
        p_ios += (acc_ios--) ? diff : 0.0;
        p_begin_io = now;
    }
}

void stats::write_cached(unsigned size_)
{
    scoped_mutex_lock WriteLock(write_mutex);

    ++c_writes;
    c_volume_written += size_;
}

void stats::read_started(unsigned size_)
{
    double now = timestamp();
    {
        scoped_mutex_lock ReadLock(read_mutex);

        ++reads;
        volume_read += size_;
        double diff = now - p_begin_read;
        t_reads += double(acc_reads) * diff;
        p_begin_read = now;
        p_reads += (acc_reads++) ? diff : 0.0;
    }
    {
        scoped_mutex_lock IOLock(io_mutex);

        double diff = now - p_begin_io;
        p_ios += (acc_ios++) ? diff : 0.0;
        p_begin_io = now;
    }
}

void stats::read_canceled(unsigned size_)
{
<<<<<<< HEAD
=======
    --reads;
>>>>>>> 4b593aa0
    volume_read -= size_;
    read_finished();
}

void stats::read_finished()
{
    double now = timestamp();
    {
        scoped_mutex_lock ReadLock(read_mutex);

        double diff = now - p_begin_read;
        t_reads += double(acc_reads) * diff;
        p_begin_read = now;
        p_reads += (acc_reads--) ? diff : 0.0;
    }
    {
        scoped_mutex_lock IOLock(io_mutex);

        double diff = now - p_begin_io;
        p_ios += (acc_ios--) ? diff : 0.0;
        p_begin_io = now;
    }
}

void stats::read_cached(unsigned size_)
{
    scoped_mutex_lock WriteLock(read_mutex);

    ++c_reads;
    c_volume_read += size_;
}
#endif

#ifndef STXXL_DO_NOT_COUNT_WAIT_TIME
void stats::wait_started(wait_op_type wait_op)
{
    double now = timestamp();
    {
        scoped_mutex_lock WaitLock(wait_mutex);

        double diff = now - p_begin_wait;
        t_waits += double(acc_waits) * diff;
        p_begin_wait = now;
        p_waits += (acc_waits++) ? diff : 0.0;

        if (wait_op == WAIT_OP_READ) {
            diff = now - p_begin_wait_read;
            t_wait_read += double(acc_wait_read) * diff;
            p_begin_wait_read = now;
            p_wait_read += (acc_wait_read++) ? diff : 0.0;
        } else /* if (wait_op == WAIT_OP_WRITE) */ {
            // wait_any() is only used from write_pool and buffered_writer, so account WAIT_OP_ANY for WAIT_OP_WRITE, too
            diff = now - p_begin_wait_write;
            t_wait_write += double(acc_wait_write) * diff;
            p_begin_wait_write = now;
            p_wait_write += (acc_wait_write++) ? diff : 0.0;
        }
    }
}

void stats::wait_finished(wait_op_type wait_op)
{
    double now = timestamp();
    {
        scoped_mutex_lock WaitLock(wait_mutex);

        double diff = now - p_begin_wait;
        t_waits += double(acc_waits) * diff;
        p_begin_wait = now;
        p_waits += (acc_waits--) ? diff : 0.0;

        if (wait_op == WAIT_OP_READ) {
            double diff = now - p_begin_wait_read;
            t_wait_read += double(acc_wait_read) * diff;
            p_begin_wait_read = now;
            p_wait_read += (acc_wait_read--) ? diff : 0.0;
        } else /* if (wait_op == WAIT_OP_WRITE) */ {
            double diff = now - p_begin_wait_write;
            t_wait_write += double(acc_wait_write) * diff;
            p_begin_wait_write = now;
            p_wait_write += (acc_wait_write--) ? diff : 0.0;
        }
#ifdef STXXL_WAIT_LOG_ENABLED
        std::ofstream * waitlog = stxxl::logger::get_instance()->waitlog_stream();
        if (waitlog)
            *waitlog << (now - last_reset) << "\t"
            << ((wait_op == WAIT_OP_READ) ? diff : 0.0) << "\t"
            << ((wait_op != WAIT_OP_READ) ? diff : 0.0) << "\t"
            << t_wait_read << "\t" << t_wait_write << std::endl << std::flush;
#endif
    }
}
#endif

void stats::_reset_io_wait_time()
{
#ifndef STXXL_DO_NOT_COUNT_WAIT_TIME
    {
        scoped_mutex_lock WaitLock(wait_mutex);

        //assert(acc_waits == 0);
        if (acc_waits)
            STXXL_ERRMSG("Warning: " << acc_waits <<
                         " wait(s) not yet finished");

        t_waits = 0.0;
        p_waits = 0.0;
    }
#endif
}

std::string format_with_SI_IEC_unit_multiplier(uint64 number, const char * unit, int multiplier)
{
    // may not overflow, std::numeric_limits<uint64>::max() == 16 EB
    static const char* endings[] = { "", "k", "M", "G", "T", "P", "E" };
    static const char* binary_endings[] = { "", "Ki", "Mi", "Gi", "Ti", "Pi", "Ei" };
    std::ostringstream out;
    out << number << ' ';
    int scale = 0;
    double number_d = number;
    double multiplier_d = multiplier;
    while (number_d >= multiplier_d)
    {
        number_d /= multiplier_d;
        ++scale;
    }
    if (scale > 0)
        out << '(' << std::fixed << std::setprecision(3) << number_d << ' '
            << (multiplier == 1024 ? binary_endings[scale] : endings[scale])
            << (unit ? unit : "") << ") ";
    else if (unit && *unit)
        out << unit << ' ';
    return out.str();
}

std::ostream & operator << (std::ostream & o, const stats_data & s)
{
#define hr add_IEC_binary_multiplier
    o << "STXXL I/O statistics" << std::endl;
#if STXXL_IO_STATS
    o << " total number of reads                      : " << hr(s.get_reads()) << std::endl;
    o << " average block size (read)                  : "
      << hr(s.get_reads() ? s.get_read_volume() / s.get_reads() : 0, "B") << std::endl;
    o << " number of bytes read from disks            : " << hr(s.get_read_volume(), "B") << std::endl;
    o << " time spent in serving all read requests    : " << s.get_read_time() << " s"
      << " @ " << (s.get_read_volume() / 1048576.0 / s.get_read_time()) << " MiB/s"
      << std::endl;
    o << " time spent in reading (parallel read time) : " << s.get_pread_time() << " s"
      << " @ " << (s.get_read_volume() / 1048576.0 / s.get_pread_time()) << " MiB/s"
      << std::endl;
   if (s.get_cached_reads()) {
    o << " total number of cached reads               : " << hr(s.get_cached_reads()) << std::endl;
    o << " average block size (cached read)           : " << hr(s.get_cached_read_volume() / s.get_cached_reads(), "B") << std::endl;
    o << " number of bytes read from cache            : " << hr(s.get_cached_read_volume(), "B") << std::endl;
   }
   if (s.get_cached_writes()) {
    o << " total number of cached writes              : " << hr(s.get_cached_writes()) << std::endl;
    o << " average block size (cached write)          : " << hr(s.get_cached_written_volume() / s.get_cached_writes(), "B") << std::endl;
    o << " number of bytes written to cache           : " << hr(s.get_cached_written_volume(), "B") << std::endl;
   }
    o << " total number of writes                     : " << hr(s.get_writes()) << std::endl;
    o << " average block size (write)                 : "
      << hr(s.get_writes() ? s.get_written_volume() / s.get_writes() : 0, "B") << std::endl;
    o << " number of bytes written to disks           : " << hr(s.get_written_volume(), "B") << std::endl;
    o << " time spent in serving all write requests   : " << s.get_write_time() << " s"
      << " @ " << (s.get_written_volume() / 1048576.0 / s.get_write_time()) << " MiB/s"
      << std::endl;
    o << " time spent in writing (parallel write time): " << s.get_pwrite_time() << " s"
      << " @ " << (s.get_written_volume() / 1048576.0 / s.get_pwrite_time()) << " MiB/s"
      << std::endl;
    o << " time spent in I/O (parallel I/O time)      : " << s.get_pio_time() << " s"
      << " @ " << ((s.get_read_volume() + s.get_written_volume()) / 1048576.0 / s.get_pio_time()) << " MiB/s"
      << std::endl;
#else
    o << " n/a" << std::endl;
#endif
#ifndef STXXL_DO_NOT_COUNT_WAIT_TIME
    o << " I/O wait time                              : " << s.get_io_wait_time() << " s" << std::endl;
   if (s.get_wait_read_time() != 0.0)
    o << " I/O wait4read time                         : " << s.get_wait_read_time() << " s" << std::endl;
   if (s.get_wait_write_time() != 0.0)
    o << " I/O wait4write time                        : " << s.get_wait_write_time() << " s" << std::endl;
#endif
    o << " Time since the last reset                  : " << s.get_elapsed_time() << " s" << std::endl;
    return o;
#undef hr
}

__STXXL_END_NAMESPACE
// vim: et:ts=4:sw=4<|MERGE_RESOLUTION|>--- conflicted
+++ resolved
@@ -142,12 +142,8 @@
 
 void stats::write_canceled(unsigned size_)
 {
-<<<<<<< HEAD
-	volume_written -= size_;
-=======
     --writes;
     volume_written -= size_;
->>>>>>> 4b593aa0
     write_finished();
 }
 
@@ -203,10 +199,7 @@
 
 void stats::read_canceled(unsigned size_)
 {
-<<<<<<< HEAD
-=======
     --reads;
->>>>>>> 4b593aa0
     volume_read -= size_;
     read_finished();
 }
