<<<<<<< HEAD
Version 1.3.80 (unreleased)

* stxxl::unordered_map
=======
Version 1.4-dev (unreleased)

Version 1.4.0 (12 December 2013)

* Reorganized Directory Hierarchy
  - separating old component based directories into lib/ (libstxxl source
    files), tests/ (for tests cases), examples/ (for tutorial and example code)
    and tools/ (for stxxl_tool and more benchmarks).

* CMake build system for cross-platform compilation
  - replaced adhoc Makefiles with CMake build system
  - CMake scripts can also output MSVC project files and more.
  - all component tests must register with CMake's test system -> run make test
  - generates pkg-config and CMake's project config files

* Greatly Improved Doxygen Documentation
  - integrated old LaTeX tutorial
  - newly written tutorials for almost all STXXL containers and algorithms
  - embedded design documentation from Roman Dementiev's PhD thesis
  - new compilation instructions for CMake build system

* Improved .stxxl Config Options for File I/O Implementations
  - looking for .stxxl in more places than just the current directory (see the
    docs for which places exactly).
  - parse file size with SI and IEC units, like "10GiB" in disk= config lines.
  - parse additional file I/O implementation options.
  - support for "unlink_on_open" (keep file descriptor but unlink file) and
    "delete_at_exit" options.
  - support for "direct=off/try/on" to turn off O_DIRECT for tmpfs and similar.
  - the default open mode is now direct=try -> prints a warning if O_DIRECT is
    unavailable on the system.

* .stxxl Config Options Represented as disk_config Class
  - all disk= config lines are parsed into disk_config objects.
  - allow API calls to configure disks via stxxl::config::add_disk()
  - delay config file load till config::initialize() is called by block_manager

* Command line parser stxxl::cmdline_parser
  - stand-alone command line parser with ability to parse SI and IEC units for
    "bytes sizes".
  - automatically output nicely formatted help for all options and flags.
  - using the cmdline_parser for all stxxl_tool subtools.

* Created stxxl_tool from multiple small tools and benchmarks
  - stxxl_tool is a collection of subtools, previous scattered around in the
    directory hierarchy.
  - goal is to have one tool installed in binary distribution together with
    libstxxl library and includes.
  - primary tool for standardized platform speed tests.
  - provide good command line help on these subtools via cmdline_parser.

* Adding skew3 as "real-world" STXXL application to examples subdirectory.
  - enhanced integrated stxxl::tuple construction for this application.

* Enable use of raw block devices on Linux
  - these do provide more stable I/O throughput than even XFS.
  - disable growing of these devices

* Most platform configuration is now done by CMake and saved into the
  <stxxl/bits/config.h> header file

* Enhanced stxxl::block_manager to count maximum, current and total number of
  bytes allocated in external memory.

* Support Visual Studio 2012 and 2013 _without_ Boost by using std::thread
  - VS 2012 and 2013 support STL threads, mutexes, condition_variables and
    more, which are basically modeled after the Boost libraries. Thus we can
    simply uses these included libraries instead of Boost.
  - Fixed bad runtime deadlock bug occurring when joining std::threads after
    main() exits. The bug persists in VS 2012 and 2013.

* Implementing counting_ptr reference counted objects
  - used like boost::intrusive_ptr with a base class.
  - reimplementing request_ptr using just counting_ptr<request>.
  - (optionally) use atomic operations for thread-safe reference counting
  - applying counting_ptr to stream::sorted_runs to avoid extra copying

* New STXXL container "stxxl::sequence"
  - basically a deque container without random access to blocks.
  - efficient {push/pop}_{front/back} at both ends.
  - access to block sequence via stream and reverse_stream constructions

* New STXXL container "stxxl::sorter"
  - combination of stream::runs_creator and stream::runs_merger into a
    convenient sorting container.

* Added vector_bufreader and vector_bufwriter to overlapping I/O and
  computation when accessing a stxxl::vector in scanning mode.
  - documented problems of scanning in a vector
  - C++11 range loop access support to stxxl::vector via vector_bufreader.

* Added uint40 and uint48 types for integers with five and six bytes.

* Adding STXXL_CHECK macros to always check outcomes in tests.

* Renaming mng/mng.{h,cpp} -> mng/block_manager.{h,cpp}.

* Reworking version.h
  - add integer version like 10400 for 1.4.0
  - add get_version_string() for longer version string with features
  - check_library_version() for mismatch between headers and libraries

* Reworking error_handling.h to throw much more useful exceptions with
  errno information and more.

* Various file renames (which are only possible at major version changes).

* Fixing bug in shrinking vector with vector::resize(n,true).

------------------------------------------
Version 1.3.2 (unreleased)

* New Features
  - Add defines STXXL_VERSION_{MAJOR,MINOR,PATCHLEVEL} and library routines
    stxxl::version_{major,minor,patchlevel}() for getting STXXL version
    information and an inline function check_library_version() to check at
    runtime for mismatching header and library versions.  (Bz:#6)
    Available via <stxxl/version.h>
* Merged matrix branch which allows external memory matrix operations.
  - merged dsr::argument_helper for command line processing
  - also required an internal memory addressable_priority_queue, a
    shared_object_pointer (instrusive pointer)
  - adds block_scheduler as submodule to prefetch matrix blocks in a
    pre-recorded order
  - contains a test and benchmark.
* Fixed bug in stxxl::priority_queue
  - added dump_sizes()
  - The priority queue may become fragmented after a significant number of
    insertions and deletes so that all slots in all groups are being used, but
    the last external group is nearly empty (counting elements).  In that case
    we merge the whole last external group into a temporary ext_merger and swap
    this overflow merger and the (now empty) last external merger
    afterwards. Increasing the number of groups beyond 4 is not possible
    without significant changes elsewhere.
* Fixed bug in stxxl::queue
  - added special case when first block has space at the beginning
  - added another test N * (push,pop,push), N * (pop, push, pop)
* Using LIKELY and UNLIKEY to prioritize branchs in gcc.
* Platform Support
  - add GCC 4.6
  - add clang++ 2.9
  - update ICPC 12.0 (Intel C++ Composer XE 2011 Update 4): drop workarounds
    for bugs fixed in Update 4
  - Boost 1.46: Boost Filesystem Version 3
>>>>>>> 79ceaa1f

------------------------------------------
Version 1.3.1 (10 March 2011)

* Possibly breaking changes
  - No longer open syscall files with O_SYNC|O_DSYNC|O_RSYNC by default when
    doing direct I/O, to avoid a write performance decrease starting with Linux
    kernel version 2.6.32.
    A stxxl::file::SYNC flag has been added to allow forcing the O_*SYNC flags
    when opening files.
  - Lock files by default (if implemented for this file type), can by disabled
    via stxxl::file::NO_LOCK.
  - block_prefetcher now takes a completion_handler instead of a raw function
    pointer.  Furthermore, the completion_handler is already executed after the
    read operation completes, not only when the issuer waits for it to
    complete.  The I/O thread issues the call to the completion_handler, so for
    multiple disks, this may happen concurrently.
* Internal changes, not user-visible
  - Change handling of (empty) filler elements in typed_block to fix
    mismatching struct size in nested blocks.
  - Removed debugmon which was very limited and disabled for a long time.
* Bugfixes
  - Allow prefetch schedule computation of vectors that are bound to a file.
  - Fix race growing files during concurrent block allocation.
  - Allow reading a block that spans over end-of-file, fill remainder with
    zeroes.
  - Crash at program termination when using global stxxl containers.
  - Enable syscall_file to read/write >=2GiB of data in a single I/O operation.
* New public headers: stxxl/stats, stxxl/request
* Parallel mode can be switched on for internal STXXL computation selectively
  (i.e. without enabling it for the non-stxxl part of an application), by
  setting USE_PARALLEL_MODE=yes in make.settings.local.
* Platform Support
  - add ICPC 12.0, works with both MCSTL (needs libstdc++ from GCC 4.2) and
    parallel mode (needs libstdc++ from GCC 4.3 (not 4.4/4.5))
  - add CLANG++ 2.8
  - add MSVC 2010/Windows 7
  - allow the library name generated by MSVC to be changed by setting LIBNAME
    and redefining STXXL_LIBNAME (defaults to "stxxl")
* Under-the-hood improvements
  - code cleanup
  - I/O-layer: renaming and reorganization of the request implementation
* Documentation updates
* Several new test programs
* Several test programs improved

------------------------------------------
Version 1.3.0 (12 August 2010)

* New file types
  - fileperblock_syscall/fileperblock_mmap/fileperblock_boostfd/fileperblock_wincall:
    Use a separate file for each block, which is accessed by means of the
    underlying file type.  The "filename" given is used as a prefix of the
    block file names.  The advantage of these file types is that unused
    disk space is freed earlier on the file system level.
  - wbtl_file:  Do library-based write-combining (good for writing small blocks onto SSDs)
* I/O subsystem
  - separate the disk number of a file (which queue to put requests in)
    from the fact that blocks for this file are allocated via the block
    manager (disk number -1 otherwise).
  - separate wait time counting for read and write I/Os
  - wait times can be logged to a separate log file
    (compile with -DSTXXL_WAIT_LOG_ENABLED and set STXXLWAITLOGFILE in the environment)
* Parallel PQ
  - priority_queue now supports parallelized operations utilizing the libstdc++ parallel mode
* Other new functionality
  - file requests can now be canceled (success not guaranteed), completion handlers are called anyway.
  - log file locations are now configurable by the environment variables
    STXXLLOGFILE and STXXLERRLOGFILE
  - single queue I/O scheduling
  - reverse_iterator added to containers types vector, deque and map
  - autogrow files (specified in .stxxl by a size of 0), will be deleted on normal program termination
  - add infrastructure to build multiple binaries with different CXXFLAGS from a single source
  - overwriting deleted memfile regions with uninitialized data is now optional
    (STXXL_CLEAR_FREE_MEMFILE_MEM)
  - read_write_pool that combines prefetch_pool with write_pool and ensures cache coherency
  - add a replaceable exit handler implementation, can be overwritten e.g. for library inclusion
* Many, many bug fixes, in particular concerning
  - priority queue
  - optimal prefetch schedule
  - possible race condition while creating singleton instances
  - random_shuffle()
* Platform Support
  - add GCC 4.4 (parallel mode features not working in GCC 4.3 can now be used)
  - add GCC 4.5
  - initial support for GCC 4.6
  - add ICPC 11.x
  - add Boost 1.42
  - add FreeBSD
  - drop Solaris
* New benchmarks
  - io/benchmark_disks: more command line paramaters for finer testing granularity
  - measure hard-disk and flash-disk combined performance and
    determine best block size pairs (io/benchmark_disk_and_flash)
  - benchmark using regular STXXL configuration (benchmark_configured_disks)
* Possibly breaking changes
  - API name changes
    vector::touch -> vector::block_externally_updated
  - Template parameter changes
    stream::sorted_runs, trigger_entry, trigger_entry_cmp, trigger_entry_iterator
  - Priority of write changes
  - Other name changes (considered internal)
    typed_block<>::has_filler -> !typed_block<>::has_only_data
    file::delete_region -> file::discard
    vector::alloc_strategy -> vector::alloc_strategy_type
  - stxxl::sort(..., M) and stxxl::stream::sort(..., M) now adhere to to the memory limit M
    more strictly and throw errors instead of overallocating
  - Execute completion handler before notifying waiters, so far after.
* Deprecated methods:
  - stxxl::stats::reset(), stxxl::stats::_reset_io_wait_time():
    use stxxl::stats_data instead to store snapshots of the counters and compute differences
* Under-the-hood improvements
  - I/O layer cleanup
  - aligned_alloc
* Doxy now also lists undocumented members
* stop requiring STXXL_ROOT to be a hard coded absolute path set in make.settings.local,
  a default of CURDIR works fine
* document #defines in defines.h
  - switch on/off file types with STXXL_HAVE_xxx_FILE (to avoid platform compatibility problems)

------------------------------------------
Version 1.2.1 (14 August 2008)

* add support for the libstdc++ parallel_mode (successor of MCSTL),
  new make targets: library_g++_pmode, tests_g++_pmode, clean_g++_pmode
  (requires g++ 4.3.2 or later)
* new stxxl file type stxxl::mem_file (for debugging purposes only),
  helps debugging with valgrind because no memory cell ever
  leaves valgrind's control
* properly destroy the singleton objects (block manager, disk queue threads,
  logger, stats, config, ...) at program exit
* fixed a bug (recursive locking) in recursive block allocation
* added a test program for recursive block allocation
* sensible dependencies for nmake (MSVC): only rebuild files as necessary
* improve performance of createdisks
* human-readable output for I/O stats
* replace hard coded min/max values by std::numeric_limits<>::min/max in
  examples
* fix a case where only half of the available memory was used during
  recursive merging
* verify stxxl::set_seed() functionality in tests
* remove stxxl disk files created from default configuration (no .stxxl
  file found) and other temporary files at program end
* stop using deprecated functions, switch to the replacements instead
* unify the mutex lock handling by introducing stxxl::scoped_mutex_lock
* unify the I/O wait time counting to work like read/write time counting
* simplify I/O time counting with scoped_{read,write,wait}_timer
* add some more tests
* more code cleanup + reformatting
* move some more code to the library
* reduce some include dependencies
* build system tuning
* propagate region deletion (when blocks are freed) to the file level
* fix problem in sorters where blocks were released too early
* specialize is_sorted() to use const_vector_iterators, no extra writes
* add c++0x style const_iterator cbegin()/cend() to all containers

------------------------------------------
Version 1.2.0 (05 July 2008)

* made the block management layer thread-safe
* made all size_types unsigned
* stxxl::priority_queue
  - fixed a rare assertion
  - fixed a race condition by using proper block hinting
  - insert_queue: replaced std::priority_queue with a special
    implementation internal_priority_queue that allows for
    fast exporting of all elements
  - even more bugs and inefficiencies fixed
  - significant speed improvements
* random number generators are now all seedable,
  should allow redoing identical program runs for debugging purposes
* stxxl::noncopyable, inspired by boost::noncopyable: inheriting from this
  class forbids copying of objects when this is undesirable
  - used in all classes that had implemented their own variants previously
* stxxl::vector, all sorting functions: replaced two2one_dim_array_row_adapter
  with array_of_sequences_iterator which is much faster, especially
  if blocks have padding
* if required, verify that the sentinels satisfy a strict weak ordering
* stxxl::vector: several operations sped up, several more implemented
* fix existing allocation strategies and add experimental support for
  distinguishing between regular disks and flash devices
* stxxl::stable_ksort
  - add experimental warning, some parts are not yet implemented
  - fixed an off-by-one error in memory allocation vs. usage
* btree: fuse last two nodes/leaves if possible, rebalancing can fail
* btree tests: ensure uniqueness of test data if required
* reduce function call overhead of stxxl::debugmon if it's not activated
* add public interface headers: stxxl/types, stxxl/aligned_alloc
* add compatibility wrappers for standard extensions
  hash_map, hash_set, auto_ptr
* MCSTL is only supported with g++ 4.2 and icpc 10.x
* lots of small bugfixes
* made the TPIE, BDB and LEDA_SM tests compile again
* general code cleanup
  - fixed most compiler warnings
  - elimination of duplicate and unused code
  - cleaned up and sanitized debugging macros
  - no more 'using namespace std' and 'using namespace stxxl'
  - fixed ambiguities noted by g++ 4.3
  - unify the #include directives
  - add/unify/cleanup copyright headers
* general code reformatting (uncrustify)
* add support for new compiler releases
* portability fixes for different platforms
* implemented file truncation on windows platforms
* build system
  - lots of small modifications
  - now only requires GNU make 3.78 or later
  - check whether STXXL_ROOT has been set correctly and if unset, try
    autoconfiguration by creating make.settings.local with defaults
  - improved and simplified boost support for posix systems
  - Mac OS X support
* changed all tests so that they behave well in their default parameters,
  system assumptions and return values and can be run from a script
  - use aligned_alloc/aligned_dealloc appropriately
* added some more test programs
* add misc/run_all_tests that runs all tests with sensible parameters,
  optionally via valgrind
* checked all tests with valgrind
  - fixed use of uninitialized memory when writing to normal files
  - (optionally) initialize typed_blocks and payload data in test structs
    to suppress (most) uninitialized write errors when writing to disk files
  - fix mismatched new/delete in mcstl
* update install and usage instructions
* spell checked sources and documentation

------------------------------------------
Version 1.1.0 (31 July 2007)

* stxxl is now hosted on SourceForge: http://stxxl.sourceforge.net/
* Restructured the source layout:
  - includes moves to include/
  - introduced some public headers:
    stxxl.h, stxxl/algorithm, stxxl/bits, stxxl/deque, stxxl/io, stxxl/ksort, stxxl/mallocstats, stxxl/map, stxxl/mng, stxxl/priority_queue, stxxl/queue, stxxl/random, stxxl/scan, stxxl/sort, stxxl/stable_ksort, stxxl/stack, stxxl/stream, stxxl/timer, stxxl/vector
  - the header "stxxl" is no longer available, please use "stxxl.h" instead
  - the use of any other (internal) header is discouraged, additional public headers can be added as the need arises
* Overhauled the build system:
  - merged configuration files, simplified option tuning
  - support object files and binaries with and without mcstl support existing in parallel
  - the library build creates stxxl.mk which can be included in an applications Makefile to set the correct compiler/linker switches for stxxl
  - similarly mcstxxl.mk is created for a stxxl compiled with mcstl support
  - add dependency tracking and improve parallelism during build
* compiler support matrix: (for an up-to-date list, please see the doxygen documentation)
  compiler      |  stxxl    stxxl + mcstl
  --------------+------------------------
  GCC 4.3       |    x            x
  GCC 4.2       |    x            x
  GCC 4.1       |    x           n/a
  GCC 4.0       |    x           n/a
  GCC 3.4       |    x           n/a
  GCC 3.3       |    o           n/a
  GCC 2.95      |    -           n/a
  ICPC 9.1.051  |    x            x¹
  ICPC 10.0.025 |    x            x¹
  MSVC 2005 8.0 |    x           n/a
    x = full support   o = partial support   - = unsupported
    n/a = compiler does not support OpenMP which is needed by MCSTL
      ¹ = does not work with STL GCC 4.2.0 (ICPC bug), workaround:
          the first include in the program must be
          "stxxl/bits/common/intel_compatibility.h"
* pipelined stream::sort, stream::runs_creator and stream::runs_merger are parallelized using MCSTL
* obsolete files removed
* fixed include dependencies
* fixed lots of warnings
* fixed lots of small bugs
* add header compilation tests
* stxxl::vector: implemented some more functions
* const char* stxxl::get_version_string(): new function
* comparators inherit from std::binary_function<>
* cleanup, reformat the code to a consistent format (Thanks, uncrustify!)

------------------------------------------
Version 1.0e (4 June 2007)

* Bugfix: for objects with the destructors, memory block were allocated in a non-aligned fashion
* Internal CPU efficiency of Stxxl priority queue is improved (loser trees in external mergers are integrated)
* Fixed bug with conversion of const/non-const iterators, implemented comparison and difference operations on const/non-const iterators (for vector, map, and deque)
* Added operator[] to vector and deque iterators
* stxxl::random_shuffle added
* improved Makefile structure (thanx to Andreas Beckmann)
* Allow parallel build for g++

------------------------------------------
Version 1.0d (16 January 2007)

* Support of Visual Studio 2005 Express (VC++ 8.0)

* Algorithms and data structures of Stxxl can now use more than 4GB of main memory on 64-bit processors/compilers

* Support of error reporting using the C++ exception mechanism

-------------------------------------------
Version 1.0c (21 September 2006)

* An implementation of an I/O-efficient deque

* STXXL uses MCSTL library (optional) to improve the performance of stxxl::sort and pipelined sort on SMP and multicore processors.

-------------------------------------------
Version 0.99 (22 March 2006)

* Better compiler support: g++ (versions 3.3.x-4.0.x) and Microsoft Visual C++ 7.1 (.NET)

* New B+Tree-based implementation of map (compatible with all listed above compilers): I/O-efficient map

------------------------------------------
Version 0.9 (9 August 2005)

* STXXL has been ported to Windows. It now can be run under Windows XP and Windows 2000

* STXXL can be compiled now by g++ (versions 3.0.x-3.4.x, 4.0.x) and Microsoft Visual C++ 7.1 (.NET)

* New data structure: I/O efficient FIFO queue

------------------------------------------
Version 0.77 (24 March 2005)

* An implementation of queue is available

------------------------------------------
Version 0.75 (23 March 2005)

* An implementation of map based on B+tree is available

------------------------------------------
Version 0.7 (25 January 2005)

* The implementation of pipelining is extended and improved

------------------------------------------
Version 0.6 (5 September 2004)

* Tested implementation of the stream package (aka pipelining) is available

------------------------------------------
Version 0.5 (21 November 2003)

* The first implementation of the stream package (aka pipelining) is available

* Priority queue is available

------------------------------------------
Version 0.2 (Summer 2003)

* The first public release

* Vectors, stacks, sorting, scanning are available

------------------------------------------
# Local Variables:
# mode: text
# mode: flyspell
# End:<|MERGE_RESOLUTION|>--- conflicted
+++ resolved
@@ -1,9 +1,6 @@
-<<<<<<< HEAD
-Version 1.3.80 (unreleased)
+Version 1.4-dev (unreleased)
 
 * stxxl::unordered_map
-=======
-Version 1.4-dev (unreleased)
 
 Version 1.4.0 (12 December 2013)
 
@@ -147,7 +144,6 @@
   - update ICPC 12.0 (Intel C++ Composer XE 2011 Update 4): drop workarounds
     for bugs fixed in Update 4
   - Boost 1.46: Boost Filesystem Version 3
->>>>>>> 79ceaa1f
 
 ------------------------------------------
 Version 1.3.1 (10 March 2011)
