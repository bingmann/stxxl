TOPDIR	?= ..
include Makefile.common
-include $(TOPDIR)/make.settings.local

ENABLE_BTREE			?= yes
ENABLE_BDB			?= no
ENABLE_LEDASM			?= no
ENABLE_TPIE			?= no

TESTS-yes			+= $(TESTS_NON_MSVC)
TESTS-$(ENABLE_BTREE)		+= $(TESTS_MAP)
TESTS-$(ENABLE_BTREE)		+= $(TESTS_BTREE:%=btree/%)
TESTS-yes			+= $(TESTS_HASH_MAP:%=hash_map/%)
TESTS-$(ENABLE_BDB)$(ENABLE_TPIE)	+= $(TESTS_BDB)
ifneq ($(strip $(USE_BOOST)),yes)
TESTS-$(ENABLE_LEDASM)		+= $(TESTS_LEDASM)
endif
TESTS-$(ENABLE_TPIE)		+= $(TESTS_TPIE)

include $(TOPDIR)/Makefile.subdir.gnu


CPPFLAGS_BDB			?=
LIBS_BDB			?= -ldb_cxx

TPIE_ROOT			?= /usr/local/tpie
TPIE_ROOT			?= $(HOME)/projects/tpie_091905
TPIE_ROOT			?= $(HOME)/work/lib/tpie
TPIE_ROOT			?= $(HOME)/work/lib/$(UNAME_M)/tpie
CPPFLAGS_TPIE			?= -I$(TPIE_ROOT)/include -DHAVE_CONFIG_H
LIBS_TPIE			?= -L$(TPIE_ROOT)/lib -ltpie

LEDA_COMPILER			?= g++-2.95
LEDA_FLAGS			?= -D_LINUX $(filter-out -openmp -fopenmp -D__MCSTL__ -include stxxl/bits/defines.h,$(STXXL_COMPILER_OPTIONS)) -Wno-error
LEDA_ROOT			?= /usr/local/LEDA
LEDA_SM_ROOT			?= /usr/local/LEDA-SM

LEDA_COMPILER			?= /usr/local/bin/g++-2.95.3
LEDA_FLAGS			?= -fpic -D_LINUX -D_FILE_OFFSET_BITS=64 -D_LARGEFILE_SOURCE -D_LARGEFILE64_SOURCE -O3
LEDA_ROOT			?= /software/LEDA/4.2.1
LEDA_SM_ROOT			?= /home/dementiev/projects/LEDA-SM-1.3

LEDA_SM_CPP_FLAGS		?= -I$(LEDA_ROOT)/incl -I$(LEDA_SM_ROOT)/incl $(LEDA_FLAGS)
LEDA_SM_LDFLAGS			?= -L$(LEDA_ROOT) -Wl,-R$(LEDA_ROOT) -L$(LEDA_SM_ROOT) #-L/usr/X11R6/lib
LEDA_SM_LDFLAGS			?= -L$(LEDA_ROOT) -L$(LEDA_SM_ROOT) -L/usr/X11R6/lib -Xlinker -rpath -Xlinker $(LEDA_ROOT) #-Xlinker -rpath -Xlinker $(LEDA_SM_ROOT)
LEDA_SM_LDLIBS			?= -lLEDA-SM -lL
LEDA_SM_LDLIBS			?= -lW -lP -lG -lL -lX11 -lm -lLEDA-SM


#stack_benchmark.$o:	CPPFLAGS += -DNDEBUG
#pq_benchmark.$o:	CPPFLAGS += -DNDEBUG
test_many_stacks.$o:	CPPFLAGS += -DSTXXL_VERBOSE_LEVEL=1
test_ext_merger.$o:	CPPFLAGS += -DSTXXL_VERBOSE_LEVEL=1
test_ext_merger2.$o:	CPPFLAGS += -DSTXXL_VERBOSE_LEVEL=1


$(TESTS_BDB:=.$(bin)):	CPPFLAGS += $(CPPFLAGS_TPIE) $(CPPFLAGS_BDB)
$(TESTS_BDB:=.$(bin)):	STXXL_LINKER_OPTIONS += $(LIBS_TPIE) $(LIBS_BDB)
$(TESTS_TPIE:=.$(bin)):	CPPFLAGS += $(CPPFLAGS_TPIE)
$(TESTS_TPIE:=.$(bin)):	STXXL_LINKER_OPTIONS += $(LIBS_TPIE)

leda_sm_pq_benchmark.$(bin): leda_sm_pq_benchmark.cpp GNUmakefile
	$(LEDA_COMPILER) $(LEDA_SM_CPP_FLAGS) -o leda_sm_pq_benchmark.$(OBJEXT) -c leda_sm_pq_benchmark.cpp
	$(LEDA_COMPILER) -o leda_sm_pq_benchmark.$(EXEEXT) leda_sm_pq_benchmark.$(OBJEXT) $(LEDA_SM_LDFLAGS) $(LEDA_SM_LDLIBS)

leda_sm_stack_benchmark.$(bin): leda_sm_stack_benchmark.cpp GNUmakefile
	$(LEDA_COMPILER) $(LEDA_SM_CPP_FLAGS) -o leda_sm_stack_benchmark.$(OBJEXT) -c leda_sm_stack_benchmark.cpp
	$(LEDA_COMPILER) -o leda_sm_stack_benchmark.$(EXEEXT) leda_sm_stack_benchmark.$(OBJEXT) $(LEDA_SM_LDFLAGS) $(LEDA_SM_LDLIBS)


ifeq ($(strip $(USE_MCSTL)),yes)
# PR33361: internal compiler error: in find_outermost_region_in_block, at tree-cfg.c:4803
# when using g++-4.2 -fopenmp -O3. Fixed in g++-4.3, wontfix in g++-4.2.
ifneq ($(strip $(USE_BOOST)),yes)
$(call reduce_optimization,3,2,berkeley_db_benchmark,gcc_version_4.2,32-bit,any)
$(call reduce_optimization,3,2,test_map,gcc_version_4.2,64-bit,any)
$(call reduce_optimization,3,2,test_map,gcc_version_4.2,32-bit,any)
$(call reduce_optimization,3,0,test_map_random,gcc_version_4.2,64-bit,any)
$(call reduce_optimization,3,0,test_map_random,gcc_version_4.2,32-bit,any)
$(call reduce_optimization,3,0,btree/test_btree,gcc_version_4.2,64-bit,any)
$(call reduce_optimization,3,0,btree/test_btree,gcc_version_4.2,32-bit,any)
$(call reduce_optimization,3,0,btree/test_const_scan,gcc_version_4.2,64-bit,any)
$(call reduce_optimization,3,1,btree/test_const_scan,gcc_version_4.2,32-bit,any)
else
$(call reduce_optimization,3,0,berkeley_db_benchmark,gcc_version_4.2,64-bit,any)
$(call reduce_optimization,3,0,berkeley_db_benchmark,gcc_version_4.2,32-bit,any)
endif

# ICPC 11.0: internal error: 0_1374 (issue 539748)
$(call reduce_optimization,3,1,btree/test_btree,Version_11.0,any,any)
$(call reduce_optimization,3,1,btree/test_const_scan,Version_11.0,any,any)
$(call reduce_optimization,3,0,btree/test_corr_insert_erase,Version_11.0,any,any)
$(call reduce_optimization,3,0,btree/test_corr_insert_scan,Version_11.0,any,any)

# ICPC 10.0: internal error: backend signals (issue 466173)
$(call reduce_optimization,3,1,btree/test_corr_insert_erase,Version_10.0,32-bit,any)
$(call reduce_optimization,3,1,btree/test_corr_insert_scan,Version_10.0,32-bit,any)
endif

clean::
<<<<<<< HEAD
	$(RM) btree/*.$o btree/*.$d btree/*.dT
	$(RM) hash_map/*.$o hash_map/*.$d hash_map/*.dT
=======
	$(RM) btree/*.$o btree/*.$(o:.o=).d btree/*.dT
>>>>>>> b40542b9

-include btree/*.d
-include hash_map/*.d<|MERGE_RESOLUTION|>--- conflicted
+++ resolved
@@ -98,12 +98,8 @@
 endif
 
 clean::
-<<<<<<< HEAD
-	$(RM) btree/*.$o btree/*.$d btree/*.dT
+	$(RM) btree/*.$o btree/*.$(o:.o=).d btree/*.dT
 	$(RM) hash_map/*.$o hash_map/*.$d hash_map/*.dT
-=======
-	$(RM) btree/*.$o btree/*.$(o:.o=).d btree/*.dT
->>>>>>> b40542b9
 
 -include btree/*.d
 -include hash_map/*.d