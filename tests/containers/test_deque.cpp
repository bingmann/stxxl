/***************************************************************************
 *  tests/containers/test_deque.cpp
 *
 *  Part of the STXXL. See http://stxxl.org
 *
 *  Copyright (C) 2006 Roman Dementiev <dementiev@ira.uka.de>
 *  Copyright (C) 2009 Andreas Beckmann <beckmann@cs.uni-frankfurt.de>
 *
 *  Distributed under the Boost Software License, Version 1.0.
 *  (See accompanying file LICENSE_1_0.txt or copy at
 *  http://www.boost.org/LICENSE_1_0.txt)
 **************************************************************************/

#define STXXL_DEFAULT_BLOCK_SIZE(T) 4096

#include <iostream>
#include <iterator>

#include <tlx/die.hpp>
#include <tlx/logger.hpp>

#include <stxxl/deque>

int main(int argc, char* argv[])
{
    if (argc != 2) {
        LOG1 << "Usage: " << argv[0] << " #ops";
        return -1;
    }

    stxxl::deque<int> Deque;

    stxxl::deque<int>::const_iterator b = Deque.begin();
    stxxl::deque<int>::const_iterator e = Deque.end();
<<<<<<< HEAD
    STXXL_CHECK(b == e);
    Deque.emplace_front(4);
=======
    die_unless(b == e);
    Deque.push_front(1);
    Deque.push_front(2);
>>>>>>> 01078251
    Deque.push_front(3);
    Deque.push_front(2);
    Deque.push_front(1);
    b = Deque.begin();
    die_unless(b != e);
    Deque.push_back(5);
    Deque.emplace_back(6);
    std::copy(Deque.begin(), Deque.end(), std::ostream_iterator<int>(std::cout, " "));
    STXXL_CHECK(stxxl::is_sorted(Deque.begin(), Deque.end()));
    STXXL_CHECK(Deque.size() == 6);

    stxxl::random_number32 rand;
    stxxl::deque<int> XXLDeque;
    std::deque<int> STDDeque;

    uint64_t ops = foxxll::atouint64(argv[1]);
    for (uint64_t i = 0; i < ops; ++i)
    {
        unsigned curOP = rand() % 6;
        unsigned value = rand();
        switch (curOP)
        {
        case 0:
        case 1:
            XXLDeque.push_front(value);
            STDDeque.push_front(value);
            break;
        case 2:
            XXLDeque.push_back(value);
            STDDeque.push_back(value);
            break;
        case 3:
            if (!XXLDeque.empty())
            {
                XXLDeque.pop_front();
                STDDeque.pop_front();
            }
            break;
        case 4:
            if (!XXLDeque.empty())
            {
                XXLDeque.pop_back();
                STDDeque.pop_back();
            }
            break;
        case 5:
            if (XXLDeque.size() > 0)
            {
                stxxl::deque<int>::iterator XXLI = XXLDeque.begin() + (value % XXLDeque.size());
                std::deque<int>::iterator STDI = STDDeque.begin() + (value % STDDeque.size());
                *XXLI = value;
                *STDI = value;
                unsigned value1 = rand();
                if (XXLI - XXLDeque.begin() == 0)
                    break;

                XXLI = XXLI - (value1 % (XXLI - XXLDeque.begin()));
                STDI = STDI - (value1 % (STDI - STDDeque.begin()));
                *XXLI = value1;
                *STDI = value1;
            }
            break;
        }

        die_unless(XXLDeque.empty() == STDDeque.empty());
        die_unless(XXLDeque.size() == STDDeque.size());
        die_unless(XXLDeque.end() - XXLDeque.begin() == STDDeque.end() - STDDeque.begin());
        //die_unless(std::equal(XXLDeque.begin(),XXLDeque.end(),STDDeque.begin() _STXXL_FORCE_SEQUENTIAL));
        if (XXLDeque.size() > 0)
        {
            die_unless(XXLDeque.back() == STDDeque.back());
            die_unless(XXLDeque.front() == STDDeque.front());
        }

        if (!(i % 100000))
        {
            die_unless(std::equal(XXLDeque.begin(), XXLDeque.end(), STDDeque.begin()));
            LOG1 << "Operations done: " << i << " size: " << STDDeque.size();
        }
    }

    return 0;
}

// forced instantiation
template class stxxl::deque<int>;
using deque_type = stxxl::deque<int>;
template class stxxl::deque_iterator<deque_type>;
template class stxxl::const_deque_iterator<deque_type>;<|MERGE_RESOLUTION|>--- conflicted
+++ resolved
@@ -32,14 +32,8 @@
 
     stxxl::deque<int>::const_iterator b = Deque.begin();
     stxxl::deque<int>::const_iterator e = Deque.end();
-<<<<<<< HEAD
-    STXXL_CHECK(b == e);
+    die_unless(b == e);
     Deque.emplace_front(4);
-=======
-    die_unless(b == e);
-    Deque.push_front(1);
-    Deque.push_front(2);
->>>>>>> 01078251
     Deque.push_front(3);
     Deque.push_front(2);
     Deque.push_front(1);
@@ -48,8 +42,8 @@
     Deque.push_back(5);
     Deque.emplace_back(6);
     std::copy(Deque.begin(), Deque.end(), std::ostream_iterator<int>(std::cout, " "));
-    STXXL_CHECK(stxxl::is_sorted(Deque.begin(), Deque.end()));
-    STXXL_CHECK(Deque.size() == 6);
+    die_unless(stxxl::is_sorted(Deque.begin(), Deque.end()));
+    die_unless(Deque.size() == 6);
 
     stxxl::random_number32 rand;
     stxxl::deque<int> XXLDeque;
